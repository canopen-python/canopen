import threading
import math
from typing import Callable, Dict, Iterable, List, Optional, Union
try:
    from collections.abc import Mapping
except ImportError:
    from collections import Mapping
import logging
import binascii
<<<<<<< HEAD
from .. import node
from ..sdo import SdoAbortedError
from .. import objectdictionary
from .. import variable
=======

from canopen.sdo import SdoAbortedError
from canopen import objectdictionary
from canopen import variable
>>>>>>> ba4fa0c3

PDO_NOT_VALID = 1 << 31
RTR_NOT_ALLOWED = 1 << 30

logger = logging.getLogger(__name__)


class PdoBase(Mapping):
    """Represents the base implementation for the PDO object.

    :param object node:
        Parent object associated with this PDO instance
    """

    def __init__(self, node):
        self.network = None
        self.map = None  # instance of Maps
        self.node = node

    def __iter__(self):
        return iter(self.map)

    def __getitem__(self, key):
        if isinstance(key, int) and (0x1A00 <= key <= 0x1BFF or   # By TPDO ID (512)
                                     0x1600 <= key <= 0x17FF or   # By RPDO ID (512)
                                     0 < key <= 512):             # By PDO Index
            return self.map[key]
        else:
            for pdo_map in self.map.values():
                try:
                    return pdo_map[key]
                except KeyError:
                    # ignore if one specific PDO does not have the key and try the next one
                    continue
        raise KeyError("PDO: {0} was not found in any map".format(key))

    def __len__(self):
        return len(self.map)

    def read(self, from_od=False):
        """Read PDO configuration from node using SDO."""
        for pdo_map in self.map.values():
            pdo_map.read(from_od=from_od)

    def save(self):
        """Save PDO configuration to node using SDO."""
        for pdo_map in self.map.values():
            pdo_map.save()

    def subscribe(self):
        """Register the node's PDOs for reception on the network.

        This normally happens when the PDO configuration is read from
        or saved to the node.  Use this method to avoid the SDO flood
        associated with read() or save(), if the local PDO setup is
        known to match what's stored on the node.
        """
        for pdo_map in self.map.values():
            pdo_map.subscribe()

    def export(self, filename):
        """Export current configuration to a database file.

        :param str filename:
            Filename to save to (e.g. DBC, DBF, ARXML, KCD etc)

        :return: The CanMatrix object created
        :rtype: canmatrix.canmatrix.CanMatrix
        """
        from canmatrix import canmatrix
        from canmatrix import formats

        db = canmatrix.CanMatrix()
        for pdo_map in self.map.values():
            if pdo_map.cob_id is None:
                continue
            frame = canmatrix.Frame(pdo_map.name,
                                    arbitration_id=pdo_map.cob_id)
            for var in pdo_map.map:
                is_signed = var.od.data_type in objectdictionary.SIGNED_TYPES
                is_float = var.od.data_type in objectdictionary.FLOAT_TYPES
                min_value = var.od.min
                max_value = var.od.max
                if min_value is not None:
                    min_value *= var.od.factor
                if max_value is not None:
                    max_value *= var.od.factor
                name = var.name
                name = name.replace(" ", "_")
                name = name.replace(".", "_")
                signal = canmatrix.Signal(name,
                                          start_bit=var.offset,
                                          size=var.length,
                                          is_signed=is_signed,
                                          is_float=is_float,
                                          factor=var.od.factor,
                                          min=min_value,
                                          max=max_value,
                                          unit=var.od.unit)
                for value, desc in var.od.value_descriptions.items():
                    signal.addValues(value, desc)
                frame.add_signal(signal)
            frame.calc_dlc()
            db.add_frame(frame)
        formats.dumpp({"": db}, filename)
        return db

    def stop(self):
        """Stop all running tasks."""
        for pdo_map in self.map.values():
            pdo_map.stop()


class Maps(Mapping):
    """A collection of transmit or receive maps."""

    def __init__(self, com_offset, map_offset, pdo_node: PdoBase, cob_base=None):
        """
        :param com_offset:
        :param map_offset:
        :param pdo_node:
        :param cob_base:
        """
        self.maps: Dict[int, "Map"] = {}
        for map_no in range(512):
            if com_offset + map_no in pdo_node.node.object_dictionary:
                new_map = Map(
                    pdo_node,
                    pdo_node.node.sdo[com_offset + map_no],
                    pdo_node.node.sdo[map_offset + map_no])
                # Generate default COB-IDs for predefined connection set
                if cob_base is not None and map_no < 4:
                    new_map.predefined_cob_id = cob_base + map_no * 0x100 + pdo_node.node.id
                self.maps[map_no + 1] = new_map

    def __getitem__(self, key: int) -> "Map":
        return self.maps[key]

    def __iter__(self) -> Iterable[int]:
        return iter(self.maps)

    def __len__(self) -> int:
        return len(self.maps)


class Map:
    """One message which can have up to 8 bytes of variables mapped."""

    def __init__(self, pdo_node, com_record, map_array):
        self.pdo_node = pdo_node
        self.com_record = com_record
        self.map_array = map_array
        #: If this map is valid
        self.enabled: bool = False
        #: COB-ID for this PDO
        self.cob_id: Optional[int] = None
        #: Default COB-ID if this PDO is part of the pre-defined connection set
        self.predefined_cob_id: Optional[int] = None
        #: Is the remote transmit request (RTR) allowed for this PDO
        self.rtr_allowed: bool = True
        #: Transmission type (0-255)
        self.trans_type: Optional[int] = None
        #: Inhibit Time (optional) (in 100us)
        self.inhibit_time: Optional[int] = None
        #: Event timer (optional) (in ms)
        self.event_timer: Optional[int] = None
        #: Ignores SYNC objects up to this SYNC counter value (optional)
        self.sync_start_value: Optional[int] = None
        #: List of variables mapped to this PDO
        self.map: List["PdoVariable"] = []
        self.length: int = 0
        #: Current message data
        self.data = bytearray()
        #: Timestamp of last received message
        self.timestamp: Optional[float] = None
        #: Period of receive message transmission in seconds.
        #: Set explicitly or using the :meth:`start()` method.
        self.period: Optional[float] = None
        self.callbacks = []
        self.receive_condition = threading.Condition()
        self.is_received: bool = False
        self._task = None
        #: Internal sync count for synchronous PDOs (used as a prescaler)
        self._internal_sync_count = 0

    def __getitem_by_index(self, value):
        valid_values = []
        for var in self.map:
            if var.length:
                valid_values.append(var.index)
                if var.index == value:
                    return var
        raise KeyError('{0} not found in map. Valid entries are {1}'.format(
            value, ', '.join(str(v) for v in valid_values)))

    def __getitem_by_name(self, value):
        valid_values = []
        for var in self.map:
            if var.length:
                valid_values.append(var.name)
                if var.name == value:
                    return var
        raise KeyError('{0} not found in map. Valid entries are {1}'.format(
            value, ', '.join(valid_values)))

    def __getitem__(self, key: Union[int, str]) -> "PdoVariable":
        var = None
        if isinstance(key, int):
            # there is a maximum available of 8 slots per PDO map
            if key in range(0, 8):
                var = self.map[key]
            else:
                var = self.__getitem_by_index(key)
        else:
            try:
                var = self.__getitem_by_index(int(key, 16))
            except ValueError:
                var = self.__getitem_by_name(key)
        return var

    def __iter__(self) -> Iterable["PdoVariable"]:
        return iter(self.map)

    def __len__(self) -> int:
        return len(self.map)

    def _get_variable(self, index, subindex):
        obj = self.pdo_node.node.object_dictionary[index]
        if isinstance(obj, (objectdictionary.ODRecord, objectdictionary.ODArray)):
            obj = obj[subindex]
        var = PdoVariable(obj)
        var.pdo_parent = self
        return var

    def _fill_map(self, needed):
        """Fill up mapping array to required length."""
        logger.info("Filling up fixed-length mapping array")
        while len(self.map) < needed:
            # Generate a dummy mapping for an invalid object with zero length.
            obj = objectdictionary.ODVariable('Dummy', 0, 0)
            var = PdoVariable(obj)
            var.length = 0
            self.map.append(var)

    def _update_data_size(self):
        self.data = bytearray(int(math.ceil(self.length / 8.0)))

    @property
    def name(self) -> str:
        """A descriptive name of the PDO.

        Examples:
         * TxPDO1_node4
         * RxPDO4_node1
         * Unknown
        """
        if not self.cob_id:
            return "Unknown"
        direction = "Tx" if self.cob_id & 0x80 else "Rx"
        map_id = self.cob_id >> 8
        if direction == "Rx":
            map_id -= 1
        node_id = self.cob_id & 0x7F
        return "%sPDO%d_node%d" % (direction, map_id, node_id)

    @property
    def is_periodic(self) -> bool:
        """Indicate whether PDO updates will be transferred regularly.

        If some external mechanism is used to transmit the PDO regularly, its cycle time
        should be written to the :attr:`period` member for this property to work.
        """
        if self.period is not None:
            # Configured from start() or externally
            return True
        elif self.trans_type is not None and self.trans_type <= 0xF0:
            # TPDOs will be transmitted on SYNC, RPDOs need a SYNC to apply, so
            # assume that the SYNC service is active.
            return True
        # Unknown transmission type, assume non-periodic
        return False

    def on_message(self, can_id, data, timestamp):
        is_transmitting = self._task is not None
        if can_id == self.cob_id and not is_transmitting:
            with self.receive_condition:
                self.is_received = True
                self.data = data
                # Also update object dictionary in case of local node
                if(isinstance(self.pdo_node.node,node.LocalNode)):
                    for var in self:
                        self.pdo_node.node.set_data(var.index,var.subindex,data=var.data)
                if self.timestamp is not None:
                    self.period = timestamp - self.timestamp
                self.timestamp = timestamp
                self.receive_condition.notify_all()
                for callback in self.callbacks:
                    callback(self)

    def add_callback(self, callback: Callable[["Map"], None]) -> None:
        """Add a callback which will be called on receive.

        :param callback:
            The function to call which must take one argument of a
            :class:`~canopen.pdo.Map`.
        """
        self.callbacks.append(callback)

    def read(self, from_od=False) -> None:
        """Read PDO configuration for this map using SDO."""

        def _raw_from(param):
            if from_od:
                return param.od.default
            return param.raw

        cob_id = _raw_from(self.com_record[1])
        self.cob_id = cob_id & 0x1FFFFFFF
        logger.info("COB-ID is 0x%X", self.cob_id)
        self.enabled = cob_id & PDO_NOT_VALID == 0
        logger.info("PDO is %s", "enabled" if self.enabled else "disabled")
        self.rtr_allowed = cob_id & RTR_NOT_ALLOWED == 0
        logger.info("RTR is %s", "allowed" if self.rtr_allowed else "not allowed")
        self.trans_type = _raw_from(self.com_record[2])
        logger.info("Transmission type is %d", self.trans_type)
        if self.trans_type >= 254:
            try:
                self.inhibit_time = _raw_from(self.com_record[3])
            except (KeyError, SdoAbortedError) as e:
                logger.info("Could not read inhibit time (%s)", e)
            else:
                logger.info("Inhibit time is set to %d ms", self.inhibit_time)

            try:
                self.event_timer = _raw_from(self.com_record[5])
            except (KeyError, SdoAbortedError) as e:
                logger.info("Could not read event timer (%s)", e)
            else:
                logger.info("Event timer is set to %d ms", self.event_timer)

            try:
                self.sync_start_value = _raw_from(self.com_record[6])
            except (KeyError, SdoAbortedError) as e:
                logger.info("Could not read SYNC start value (%s)", e)
            else:
                logger.info("SYNC start value is set to %d ms", self.sync_start_value)

        self.clear()
        nof_entries = _raw_from(self.map_array[0])
        for subindex in range(1, nof_entries + 1):
            value = _raw_from(self.map_array[subindex])
            index = value >> 16
            subindex = (value >> 8) & 0xFF
            size = value & 0xFF
            if hasattr(self.pdo_node.node, "curtis_hack") and self.pdo_node.node.curtis_hack:  # Curtis HACK: mixed up field order
                index = value & 0xFFFF
                subindex = (value >> 16) & 0xFF
                size = (value >> 24) & 0xFF
            if index and size:
                self.add_variable(index, subindex, size)

        self.subscribe()

    def save(self) -> None:
        """Save PDO configuration for this map using SDO."""
        logger.info("Setting COB-ID 0x%X and temporarily disabling PDO",
                    self.cob_id)
        self.com_record[1].raw = self.cob_id | PDO_NOT_VALID | (RTR_NOT_ALLOWED if not self.rtr_allowed else 0x0)
        if self.trans_type is not None:
            logger.info("Setting transmission type to %d", self.trans_type)
            self.com_record[2].raw = self.trans_type
        if self.inhibit_time is not None:
            logger.info("Setting inhibit time to %d us", (self.inhibit_time * 100))
            self.com_record[3].raw = self.inhibit_time
        if self.event_timer is not None:
            logger.info("Setting event timer to %d ms", self.event_timer)
            self.com_record[5].raw = self.event_timer
        if self.sync_start_value is not None:
            logger.info("Setting SYNC start value to %d", self.sync_start_value)
            self.com_record[6].raw = self.sync_start_value

        if self.map is not None:
            try:
                self.map_array[0].raw = 0
            except SdoAbortedError:
                # WORKAROUND for broken implementations: If the array has a
                # fixed number of entries (count not writable), generate dummy
                # mappings for an invalid object 0x0000:00 to overwrite any
                # excess entries with all-zeros.
                self._fill_map(self.map_array[0].raw)
            subindex = 1
            for var in self.map:
                logger.info("Writing %s (0x%X:%d, %d bits) to PDO map",
                            var.name, var.index, var.subindex, var.length)
                if hasattr(self.pdo_node.node, "curtis_hack") and self.pdo_node.node.curtis_hack:  # Curtis HACK: mixed up field order
                    self.map_array[subindex].raw = (var.index |
                                                    var.subindex << 16 |
                                                    var.length << 24)
                else:
                    self.map_array[subindex].raw = (var.index << 16 |
                                                    var.subindex << 8 |
                                                    var.length)
                subindex += 1
            try:
                self.map_array[0].raw = len(self.map)
            except SdoAbortedError as e:
                # WORKAROUND for broken implementations: If the array
                # number-of-entries parameter is not writable, we have already
                # generated the required number of mappings above.
                if e.code != 0x06010002:
                    # Abort codes other than "Attempt to write a read-only
                    # object" should still be reported.
                    raise
            self._update_data_size()

        if self.enabled:
            self.com_record[1].raw = self.cob_id | (RTR_NOT_ALLOWED if not self.rtr_allowed else 0x0)
            self.subscribe()

    def subscribe(self) -> None:
        """Register the PDO for reception on the network.

        This normally happens when the PDO configuration is read from
        or saved to the node.  Use this method to avoid the SDO flood
        associated with read() or save(), if the local PDO setup is
        known to match what's stored on the node.
        """
        if self.enabled:
            logger.info("Subscribing to enabled PDO 0x%X on the network", self.cob_id)
            self.pdo_node.network.subscribe(self.cob_id, self.on_message)

    def clear(self) -> None:
        """Clear all variables from this map."""
        self.map = []
        self.length = 0

    def add_variable(
        self,
        index: Union[str, int],
        subindex: Union[str, int] = 0,
        length: Optional[int] = None,
    ) -> "PdoVariable":
        """Add a variable from object dictionary as the next entry.

        :param index: Index of variable as name or number
        :param subindex: Sub-index of variable as name or number
        :param length: Size of data in number of bits
        :return: PdoVariable that was added
        """
        try:
            var = self._get_variable(index, subindex)
            if subindex and isinstance(subindex, int):
                # Force given subindex upon variable mapping, for misguided implementations
                var.subindex = subindex
            var.offset = self.length
            if length is not None:
                # Custom bit length
                var.length = length
            # We want to see the bit fields within the PDO
            start_bit = var.offset
            end_bit = start_bit + var.length - 1
            logger.info("Adding %s (0x%X:%d) at bits %d - %d to PDO map",
                        var.name, var.index, var.subindex, start_bit, end_bit)
            self.map.append(var)
            self.length += var.length
        except KeyError as exc:
            logger.warning("%s", exc)
            var = None
        self._update_data_size()
        if self.length > 64:
            logger.warning("Max size of PDO exceeded (%d > 64)", self.length)
        return var

    def transmit(self) -> None:
        """Transmit the message once."""
        self.pdo_node.network.send_message(self.cob_id, self.data)

    def start(self, period: Optional[float] = None) -> None:
        """Start periodic transmission of message in a background thread.

        :param period:
            Transmission period in seconds.  Can be omitted if :attr:`period` has been set
            on the object before.
        :raises ValueError: When neither the argument nor the :attr:`period` is given.
        """
        # Stop an already running transmission if we have one, otherwise we
        # overwrite the reference and can lose our handle to shut it down
        self.stop()

        if period is not None:
            self.period = period

        if not self.period:
            raise ValueError("A valid transmission period has not been given")
        logger.info("Starting %s with a period of %s seconds", self.name, self.period)

        self._task = self.pdo_node.network.send_periodic(
            self.cob_id, self.data, self.period)

    def stop(self) -> None:
        """Stop transmission."""
        if self._task is not None:
            self._task.stop()
            self._task = None

    def update(self) -> None:
        """Update periodic message with new data."""
        if self._task is not None:
            self._task.update(self.data)

    def remote_request(self) -> None:
        """Send a remote request for the transmit PDO.
        Silently ignore if not allowed.
        """
        if self.enabled and self.rtr_allowed:
            self.pdo_node.network.send_message(self.cob_id, None, remote=True)

    def wait_for_reception(self, timeout: float = 10) -> float:
        """Wait for the next transmit PDO.

        :param float timeout: Max time to wait in seconds.
        :return: Timestamp of message received or None if timeout.
        """
        with self.receive_condition:
            self.is_received = False
            self.receive_condition.wait(timeout)
        return self.timestamp if self.is_received else None


class PdoVariable(variable.Variable):
    """One object dictionary variable mapped to a PDO."""

    def __init__(self, od: objectdictionary.ODVariable):
        #: PDO object that is associated with this ODVariable Object
        self.pdo_parent = None
        #: Location of variable in the message in bits
        self.offset = None
        self.length = len(od)
        variable.Variable.__init__(self, od)

    def get_data(self) -> bytes:
        """Reads the PDO variable from the last received message.

        :return: PdoVariable value as :class:`bytes`.
        """
        byte_offset, bit_offset = divmod(self.offset, 8)

        if bit_offset or self.length % 8:
            # Need information of the current variable type (unsigned vs signed)
            data_type = self.od.data_type
            if data_type == objectdictionary.BOOLEAN:
                # A boolean type needs to be treated as an U08
                data_type = objectdictionary.UNSIGNED8
            od_struct = self.od.STRUCT_TYPES[data_type]
            data = od_struct.unpack_from(self.pdo_parent.data, byte_offset)[0]
            # Shift and mask to get the correct values
            data = (data >> bit_offset) & ((1 << self.length) - 1)
            # Check if the variable is signed and if the data is negative prepend signedness
            if od_struct.format.islower() and (1 << (self.length - 1)) < data:
                # fill up the rest of the bits to get the correct signedness
                data = data | (~((1 << self.length) - 1))
            data = od_struct.pack(data)
        else:
            data = self.pdo_parent.data[byte_offset:byte_offset + len(self.od) // 8]

        return data

    def set_data(self, data: bytes):
        """Set for the given variable the PDO data.

        :param data: Value for the PDO variable in the PDO message.
        """
        byte_offset, bit_offset = divmod(self.offset, 8)
        logger.debug("Updating %s to %s in %s",
                     self.name, binascii.hexlify(data), self.pdo_parent.name)

        if bit_offset or self.length % 8:
            cur_msg_data = self.pdo_parent.data[byte_offset:byte_offset + len(self.od) // 8]
            # Need information of the current variable type (unsigned vs signed)
            data_type = self.od.data_type
            if data_type == objectdictionary.BOOLEAN:
                # A boolean type needs to be treated as an U08
                data_type = objectdictionary.UNSIGNED8
            od_struct = self.od.STRUCT_TYPES[data_type]
            cur_msg_data = od_struct.unpack(cur_msg_data)[0]
            # data has to have the same size as old_data
            data = od_struct.unpack(data)[0]
            # Mask out the old data value
            # At the end we need to mask for correct variable length (bitwise operation failure)
            shifted = (((1 << self.length) - 1) << bit_offset) & ((1 << len(self.od)) - 1)
            bitwise_not = (~shifted) & ((1 << len(self.od)) - 1)
            cur_msg_data = cur_msg_data & bitwise_not
            # Set the new data on the correct position
            data = (data << bit_offset) | cur_msg_data
            data = od_struct.pack_into(self.pdo_parent.data, byte_offset, data)
        else:
            self.pdo_parent.data[byte_offset:byte_offset + len(data)] = data

        self.pdo_parent.update()


# For compatibility
Variable = PdoVariable<|MERGE_RESOLUTION|>--- conflicted
+++ resolved
@@ -7,17 +7,10 @@
     from collections import Mapping
 import logging
 import binascii
-<<<<<<< HEAD
-from .. import node
-from ..sdo import SdoAbortedError
-from .. import objectdictionary
-from .. import variable
-=======
 
 from canopen.sdo import SdoAbortedError
 from canopen import objectdictionary
 from canopen import variable
->>>>>>> ba4fa0c3
 
 PDO_NOT_VALID = 1 << 31
 RTR_NOT_ALLOWED = 1 << 30
@@ -200,8 +193,6 @@
         self.receive_condition = threading.Condition()
         self.is_received: bool = False
         self._task = None
-        #: Internal sync count for synchronous PDOs (used as a prescaler)
-        self._internal_sync_count = 0
 
     def __getitem_by_index(self, value):
         valid_values = []
@@ -306,10 +297,6 @@
             with self.receive_condition:
                 self.is_received = True
                 self.data = data
-                # Also update object dictionary in case of local node
-                if(isinstance(self.pdo_node.node,node.LocalNode)):
-                    for var in self:
-                        self.pdo_node.node.set_data(var.index,var.subindex,data=var.data)
                 if self.timestamp is not None:
                     self.period = timestamp - self.timestamp
                 self.timestamp = timestamp
