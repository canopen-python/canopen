--- conflicted
+++ resolved
@@ -1,8 +1,4 @@
-<<<<<<< HEAD
 from __future__ import annotations
-import struct
-=======
->>>>>>> 48cca7c6
 import logging
 import struct
 import threading
