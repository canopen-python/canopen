from __future__ import annotations
import threading
import math
from typing import Callable, Dict, Iterable, List, Optional, Union, TYPE_CHECKING
try:
    from collections.abc import Mapping
except ImportError:
    from collections import Mapping
import logging
import binascii
import asyncio

if TYPE_CHECKING:
    from ..network import Network

<<<<<<< HEAD
from ..sdo import SdoAbortedError
from .. import objectdictionary
from .. import variable
from ..async_guard import ensure_not_async
=======
from canopen.sdo import SdoAbortedError
from canopen import objectdictionary
from canopen import variable
>>>>>>> dc8a4ca7

PDO_NOT_VALID = 1 << 31
RTR_NOT_ALLOWED = 1 << 30

logger = logging.getLogger(__name__)


class PdoBase(Mapping):
    """Represents the base implementation for the PDO object.

    :param object node:
        Parent object associated with this PDO instance
    """

    def __init__(self, node):
        self.network: Optional[Network] = None
        self.map = None  # instance of Maps
        self.node = node

    def __iter__(self):
        return iter(self.map)

    def __getitem__(self, key) -> PdoBase:
        if isinstance(key, int) and (0x1A00 <= key <= 0x1BFF or   # By TPDO ID (512)
                                     0x1600 <= key <= 0x17FF or   # By RPDO ID (512)
                                     0 < key <= 512):             # By PDO Index
            return self.map[key]
        else:
            for pdo_map in self.map.values():
                try:
                    return pdo_map[key]
                except KeyError:
                    # ignore if one specific PDO does not have the key and try the next one
                    continue
        raise KeyError("PDO: {0} was not found in any map".format(key))

    def __len__(self):
        return len(self.map)

    def read(self, from_od=False):
        """Read PDO configuration from node using SDO."""
        for pdo_map in self.map.values():
            pdo_map.read(from_od=from_od)
<<<<<<< HEAD

    async def aread(self, from_od=False):
        """Read PDO configuration from node using SDO, async variant."""
        for pdo_map in self.map.values():
            await pdo_map.aread(from_od=from_od)
=======
>>>>>>> dc8a4ca7

    def save(self):
        """Save PDO configuration to node using SDO."""
        for pdo_map in self.map.values():
            pdo_map.save()

    async def asave(self):
        """Save PDO configuration to node using SDO, async variant."""
        for pdo_map in self.map.values():
            await pdo_map.asave()

    def subscribe(self):
        """Register the node's PDOs for reception on the network.

        This normally happens when the PDO configuration is read from
        or saved to the node.  Use this method to avoid the SDO flood
        associated with read() or save(), if the local PDO setup is
        known to match what's stored on the node.
        """
        for pdo_map in self.map.values():
            pdo_map.subscribe()

    def export(self, filename):
        """Export current configuration to a database file.

        :param str filename:
            Filename to save to (e.g. DBC, DBF, ARXML, KCD etc)

        :return: The CanMatrix object created
        :rtype: canmatrix.canmatrix.CanMatrix
        """
        from canmatrix import canmatrix
        from canmatrix import formats

        db = canmatrix.CanMatrix()
        for pdo_map in self.map.values():
            if pdo_map.cob_id is None:
                continue
            frame = canmatrix.Frame(pdo_map.name,
                                    arbitration_id=pdo_map.cob_id)
            for var in pdo_map.map:
                is_signed = var.od.data_type in objectdictionary.SIGNED_TYPES
                is_float = var.od.data_type in objectdictionary.FLOAT_TYPES
                min_value = var.od.min
                max_value = var.od.max
                if min_value is not None:
                    min_value *= var.od.factor
                if max_value is not None:
                    max_value *= var.od.factor
                name = var.name
                name = name.replace(" ", "_")
                name = name.replace(".", "_")
                signal = canmatrix.Signal(name,
                                          start_bit=var.offset,
                                          size=var.length,
                                          is_signed=is_signed,
                                          is_float=is_float,
                                          factor=var.od.factor,
                                          min=min_value,
                                          max=max_value,
                                          unit=var.od.unit)
                for value, desc in var.od.value_descriptions.items():
                    signal.addValues(value, desc)
                frame.add_signal(signal)
            frame.calc_dlc()
            db.add_frame(frame)
        formats.dumpp({"": db}, filename)
        return db

    def stop(self):
        """Stop all running tasks."""
        for pdo_map in self.map.values():
            pdo_map.stop()


class Maps(Mapping):
    """A collection of transmit or receive maps."""

    def __init__(self, com_offset, map_offset, pdo_node: PdoBase, cob_base=None):
        """
        :param com_offset:
        :param map_offset:
        :param pdo_node:
        :param cob_base:
        """
        self.maps: Dict[int, "Map"] = {}
        for map_no in range(512):
            if com_offset + map_no in pdo_node.node.object_dictionary:
                new_map = Map(
                    pdo_node,
                    pdo_node.node.sdo[com_offset + map_no],
                    pdo_node.node.sdo[map_offset + map_no])
                # Generate default COB-IDs for predefined connection set
                if cob_base is not None and map_no < 4:
                    new_map.predefined_cob_id = cob_base + map_no * 0x100 + pdo_node.node.id
                self.maps[map_no + 1] = new_map

    def __getitem__(self, key: int) -> "Map":
        return self.maps[key]

    def __iter__(self) -> Iterable[int]:
        return iter(self.maps)

    def __len__(self) -> int:
        return len(self.maps)


class Map:
    """One message which can have up to 8 bytes of variables mapped."""

    def __init__(self, pdo_node: PdoBase, com_record, map_array):
        self.pdo_node = pdo_node
        self.com_record = com_record
        self.map_array = map_array
        #: If this map is valid
        self.enabled: bool = False
        #: COB-ID for this PDO
        self.cob_id: Optional[int] = None
        #: Default COB-ID if this PDO is part of the pre-defined connection set
        self.predefined_cob_id: Optional[int] = None
        #: Is the remote transmit request (RTR) allowed for this PDO
        self.rtr_allowed: bool = True
        #: Transmission type (0-255)
        self.trans_type: Optional[int] = None
        #: Inhibit Time (optional) (in 100us)
        self.inhibit_time: Optional[int] = None
        #: Event timer (optional) (in ms)
        self.event_timer: Optional[int] = None
        #: Ignores SYNC objects up to this SYNC counter value (optional)
        self.sync_start_value: Optional[int] = None
        #: List of variables mapped to this PDO
        self.map: List["PdoVariable"] = []
        self.length: int = 0
        #: Current message data
        self.data = bytearray()
        #: Timestamp of last received message
        self.timestamp: Optional[float] = None
        #: Period of receive message transmission in seconds.
        #: Set explicitly or using the :meth:`start()` method.
        self.period: Optional[float] = None
        self.callbacks = []
        self.receive_condition = threading.Condition()
        self.areceive_condition = asyncio.Condition()
        self.is_received: bool = False
        self._task = None

    def __getitem_by_index(self, value):
        valid_values = []
        for var in self.map:
            if var.length:
                valid_values.append(var.index)
                if var.index == value:
                    return var
        raise KeyError('{0} not found in map. Valid entries are {1}'.format(
            value, ', '.join(str(v) for v in valid_values)))

    def __getitem_by_name(self, value):
        valid_values = []
        for var in self.map:
            if var.length:
                valid_values.append(var.name)
                if var.name == value:
                    return var
        raise KeyError('{0} not found in map. Valid entries are {1}'.format(
            value, ', '.join(valid_values)))

    def __getitem__(self, key: Union[int, str]) -> "PdoVariable":
        var = None
        if isinstance(key, int):
            # there is a maximum available of 8 slots per PDO map
            if key in range(0, 8):
                var = self.map[key]
            else:
                var = self.__getitem_by_index(key)
        else:
            try:
                var = self.__getitem_by_index(int(key, 16))
            except ValueError:
                var = self.__getitem_by_name(key)
        return var

    def __iter__(self) -> Iterable["PdoVariable"]:
        return iter(self.map)

    def __len__(self) -> int:
        return len(self.map)

    def _get_variable(self, index, subindex):
        obj = self.pdo_node.node.object_dictionary[index]
        if isinstance(obj, (objectdictionary.ODRecord, objectdictionary.ODArray)):
            obj = obj[subindex]
        var = PdoVariable(obj)
        var.pdo_parent = self
        return var

    def _fill_map(self, needed):
        """Fill up mapping array to required length."""
        logger.info("Filling up fixed-length mapping array")
        while len(self.map) < needed:
            # Generate a dummy mapping for an invalid object with zero length.
            obj = objectdictionary.ODVariable('Dummy', 0, 0)
            var = PdoVariable(obj)
            var.length = 0
            self.map.append(var)

    def _update_data_size(self):
        self.data = bytearray(int(math.ceil(self.length / 8.0)))

    @property
    def name(self) -> str:
        """A descriptive name of the PDO.

        Examples:
         * TxPDO1_node4
         * RxPDO4_node1
         * Unknown
        """
        if not self.cob_id:
            return "Unknown"
        direction = "Tx" if self.cob_id & 0x80 else "Rx"
        map_id = self.cob_id >> 8
        if direction == "Rx":
            map_id -= 1
        node_id = self.cob_id & 0x7F
        return "%sPDO%d_node%d" % (direction, map_id, node_id)

    @property
    def is_periodic(self) -> bool:
        """Indicate whether PDO updates will be transferred regularly.

        If some external mechanism is used to transmit the PDO regularly, its cycle time
        should be written to the :attr:`period` member for this property to work.
        """
        if self.period is not None:
            # Configured from start() or externally
            return True
        elif self.trans_type is not None and self.trans_type <= 0xF0:
            # TPDOs will be transmitted on SYNC, RPDOs need a SYNC to apply, so
            # assume that the SYNC service is active.
            return True
        # Unknown transmission type, assume non-periodic
        return False

    @ensure_not_async  # NOTE: Safeguard for accidental async use
    def on_message(self, can_id, data, timestamp):
        # NOTE: Callback. Called from another thread unless async
        is_transmitting = self._task is not None
        if can_id == self.cob_id and not is_transmitting:
            # NOTE: Blocking call
            with self.receive_condition:
                self.is_received = True
                self.data = data
                if self.timestamp is not None:
                    self.period = timestamp - self.timestamp
                self.timestamp = timestamp
                self.receive_condition.notify_all()
                for callback in self.callbacks:
                    # FIXME: Assert on couroutines?
                    callback(self)

    async def aon_message(self, can_id, data, timestamp):
        is_transmitting = self._task is not None
        if can_id == self.cob_id and not is_transmitting:
            async with self.areceive_condition:
                self.is_received = True
                self.data = data
                if self.timestamp is not None:
                    self.period = timestamp - self.timestamp
                self.timestamp = timestamp
                self.areceive_condition.notify_all()
                for callback in self.callbacks:
                    res = callback(self)
                    if res is not None and asyncio.iscoroutine(res):
                        await res

    def add_callback(self, callback: Callable[["Map"], None]) -> None:
        """Add a callback which will be called on receive.

        :param callback:
            The function to call which must take one argument of a
            :class:`~canopen.pdo.Map`.
        """
        self.callbacks.append(callback)

<<<<<<< HEAD
    def read_generator(self):
        """Read PDO configuration for this map."""
        cob_id = yield self.com_record[1]
=======
    def read(self, from_od=False) -> None:
        """Read PDO configuration for this map using SDO."""

        def _raw_from(param):
            if from_od:
                return param.od.default
            return param.raw

        cob_id = _raw_from(self.com_record[1])
>>>>>>> dc8a4ca7
        self.cob_id = cob_id & 0x1FFFFFFF
        logger.info("COB-ID is 0x%X", self.cob_id)
        self.enabled = cob_id & PDO_NOT_VALID == 0
        logger.info("PDO is %s", "enabled" if self.enabled else "disabled")
        self.rtr_allowed = cob_id & RTR_NOT_ALLOWED == 0
        logger.info("RTR is %s", "allowed" if self.rtr_allowed else "not allowed")
<<<<<<< HEAD
        self.trans_type = yield self.com_record[2]
        logger.info("Transmission type is %d", self.trans_type)
        if self.trans_type >= 254:
            try:
                self.inhibit_time = yield self.com_record[3]
=======
        self.trans_type = _raw_from(self.com_record[2])
        logger.info("Transmission type is %d", self.trans_type)
        if self.trans_type >= 254:
            try:
                self.inhibit_time = _raw_from(self.com_record[3])
>>>>>>> dc8a4ca7
            except (KeyError, SdoAbortedError) as e:
                logger.info("Could not read inhibit time (%s)", e)
            else:
                logger.info("Inhibit time is set to %d ms", self.inhibit_time)

            try:
<<<<<<< HEAD
                self.event_timer = yield self.com_record[5]
=======
                self.event_timer = _raw_from(self.com_record[5])
>>>>>>> dc8a4ca7
            except (KeyError, SdoAbortedError) as e:
                logger.info("Could not read event timer (%s)", e)
            else:
                logger.info("Event timer is set to %d ms", self.event_timer)

            try:
<<<<<<< HEAD
                self.sync_start_value = yield self.com_record[6]
=======
                self.sync_start_value = _raw_from(self.com_record[6])
>>>>>>> dc8a4ca7
            except (KeyError, SdoAbortedError) as e:
                logger.info("Could not read SYNC start value (%s)", e)
            else:
                logger.info("SYNC start value is set to %d ms", self.sync_start_value)

        self.clear()
<<<<<<< HEAD
        nof_entries = yield self.map_array[0]
        for subindex in range(1, nof_entries + 1):
            value = yield self.map_array[subindex]
=======
        nof_entries = _raw_from(self.map_array[0])
        for subindex in range(1, nof_entries + 1):
            value = _raw_from(self.map_array[subindex])
>>>>>>> dc8a4ca7
            index = value >> 16
            subindex = (value >> 8) & 0xFF
            # Ignore the highest bit, it is never valid for <= 64 PDO length
            size = value & 0x7F
            if hasattr(self.pdo_node.node, "curtis_hack") and self.pdo_node.node.curtis_hack:  # Curtis HACK: mixed up field order
                index = value & 0xFFFF
                subindex = (value >> 16) & 0xFF
                size = (value >> 24) & 0x7F
            if index and size:
                self.add_variable(index, subindex, size)

        self.subscribe()

    @ensure_not_async  # NOTE: Safeguard for accidental async use
    def read(self, from_od=False) -> None:
        """Read PDO configuration for this map using SDO or from OD."""
        gen = self.read_generator()
        var = next(gen)
        while var:
            if from_od:
                # Use default value from OD
                value = var.od.default
            else:
                # Get value from SDO
                # NOTE: Blocking
                value = var.get_raw()
            try:
                # Deliver value into read_generator and wait for next object
                var = gen.send(value)
            except StopIteration:
                break

    async def aread(self, from_od=False) -> None:
        """Read PDO configuration for this map using SDO, async variant."""
        gen = self.read_generator()
        var = next(gen)
        while var:
            if from_od:
                # Use default value from OD
                value = var.od.default
            else:
                # Get value from SDO
                value = await var.aget_raw()
            try:
                var = gen.send(value)
            except StopIteration:
                break

    def save_generator(self):
        """Save PDO configuration for this map."""
        logger.info("Setting COB-ID 0x%X and temporarily disabling PDO",
                    self.cob_id)
        yield self.com_record[1], self.cob_id | PDO_NOT_VALID | (RTR_NOT_ALLOWED if not self.rtr_allowed else 0x0)
        if self.trans_type is not None:
            logger.info("Setting transmission type to %d", self.trans_type)
            yield self.com_record[2], self.trans_type
        if self.inhibit_time is not None:
            logger.info("Setting inhibit time to %d us", (self.inhibit_time * 100))
            yield self.com_record[3], self.inhibit_time
        if self.event_timer is not None:
            logger.info("Setting event timer to %d ms", self.event_timer)
            yield self.com_record[5], self.event_timer
        if self.sync_start_value is not None:
            logger.info("Setting SYNC start value to %d", self.sync_start_value)
            yield self.com_record[6], self.sync_start_value

        if self.map is not None:
            try:
                yield self.map_array[0], 0
            except SdoAbortedError:
                # WORKAROUND for broken implementations: If the array has a
                # fixed number of entries (count not writable), generate dummy
                # mappings for an invalid object 0x0000:00 to overwrite any
                # excess entries with all-zeros.
                #
                # Async adoption:
                # Original code
                #    self._fill_map(self.map_array[0].get_raw())
                # This function is called from both sync and async, so it cannot
                # be executed as is. Instead the special value '@@get' is yielded
                # in order for the save() and asave() to execute the actual
                # action.
                yield self.map_array[0], '@@get'
            subindex = 1
            for var in self.map:
                logger.info("Writing %s (0x%X:%d, %d bits) to PDO map",
                            var.name, var.index, var.subindex, var.length)
                if hasattr(self.pdo_node.node, "curtis_hack") and self.pdo_node.node.curtis_hack:  # Curtis HACK: mixed up field order
                    yield self.map_array[subindex], (var.index |
                                                    var.subindex << 16 |
                                                    var.length << 24)
                else:
                    yield self.map_array[subindex], (var.index << 16 |
                                                    var.subindex << 8 |
                                                    var.length)
                subindex += 1
            try:
                yield self.map_array[0], len(self.map)
            except SdoAbortedError as e:
                # WORKAROUND for broken implementations: If the array
                # number-of-entries parameter is not writable, we have already
                # generated the required number of mappings above.
                if e.code != 0x06010002:
                    # Abort codes other than "Attempt to write a read-only
                    # object" should still be reported.
                    raise
            self._update_data_size()

        if self.enabled:
            yield self.com_record[1], self.cob_id | (RTR_NOT_ALLOWED if not self.rtr_allowed else 0x0)
            self.subscribe()

    @ensure_not_async  # NOTE: Safeguard for accidental async use
    def save(self) -> None:
        """Read PDO configuration for this map using SDO."""
        for sdo, value in self.save_generator():
            if value == '@@get':
                # NOTE: Sync implementation of the WORKAROUND in save_generator()
                # NOTE: Blocking
                self._fill_map(sdo.get_raw())
            else:
                # NOTE: Blocking
                sdo.set_raw(value)

    async def asave(self) -> None:
        """Read PDO configuration for this map using SDO, async variant."""
        for sdo, value in self.save_generator():
            if value == '@@get':
                # NOTE: Async implementation of the WORKAROUND in save_generator()
                self._fill_map(await sdo.aget_raw())
            else:
                await sdo.aset_raw(value)

    def subscribe(self) -> None:
        """Register the PDO for reception on the network.

        This normally happens when the PDO configuration is read from
        or saved to the node.  Use this method to avoid the SDO flood
        associated with read() or save(), if the local PDO setup is
        known to match what's stored on the node.
        """
        if self.enabled:
            logger.info("Subscribing to enabled PDO 0x%X on the network", self.cob_id)
            if self.pdo_node.network.is_async():
                self.pdo_node.network.subscribe(self.cob_id, self.aon_message)
            else:
                self.pdo_node.network.subscribe(self.cob_id, self.on_message)

    def clear(self) -> None:
        """Clear all variables from this map."""
        self.map = []
        self.length = 0

    def add_variable(
        self,
        index: Union[str, int],
        subindex: Union[str, int] = 0,
        length: Optional[int] = None,
    ) -> "PdoVariable":
        """Add a variable from object dictionary as the next entry.

        :param index: Index of variable as name or number
        :param subindex: Sub-index of variable as name or number
        :param length: Size of data in number of bits
        :return: PdoVariable that was added
        """
        try:
            var = self._get_variable(index, subindex)
            if subindex and isinstance(subindex, int):
                # Force given subindex upon variable mapping, for misguided implementations
                var.subindex = subindex
            var.offset = self.length
            if length is not None:
                # Custom bit length
                var.length = length
            # We want to see the bit fields within the PDO
            start_bit = var.offset
            end_bit = start_bit + var.length - 1
            logger.info("Adding %s (0x%X:%d) at bits %d - %d to PDO map",
                        var.name, var.index, var.subindex, start_bit, end_bit)
            self.map.append(var)
            self.length += var.length
        except KeyError as exc:
            logger.warning("%s", exc)
            var = None
        self._update_data_size()
        if self.length > 64:
            logger.warning("Max size of PDO exceeded (%d > 64)", self.length)
        return var

    def transmit(self) -> None:
        """Transmit the message once."""
        self.pdo_node.network.send_message(self.cob_id, self.data)

    def start(self, period: Optional[float] = None) -> None:
        """Start periodic transmission of message in a background thread.

        :param period:
            Transmission period in seconds.  Can be omitted if :attr:`period` has been set
            on the object before.
        :raises ValueError: When neither the argument nor the :attr:`period` is given.
        """
        # Stop an already running transmission if we have one, otherwise we
        # overwrite the reference and can lose our handle to shut it down
        self.stop()

        if period is not None:
            self.period = period

        if not self.period:
            raise ValueError("A valid transmission period has not been given")
        logger.info("Starting %s with a period of %s seconds", self.name, self.period)

        self._task = self.pdo_node.network.send_periodic(
            self.cob_id, self.data, self.period)

    def stop(self) -> None:
        """Stop transmission."""
        if self._task is not None:
            self._task.stop()
            self._task = None

    def update(self) -> None:
        """Update periodic message with new data."""
        if self._task is not None:
            self._task.update(self.data)

    def remote_request(self) -> None:
        """Send a remote request for the transmit PDO.
        Silently ignore if not allowed.
        """
        if self.enabled and self.rtr_allowed:
            self.pdo_node.network.send_message(self.cob_id, None, remote=True)

    @ensure_not_async  # NOTE: Safeguard for accidental async use
    def wait_for_reception(self, timeout: float = 10) -> float:
        """Wait for the next transmit PDO.

        :param float timeout: Max time to wait in seconds.
        :return: Timestamp of message received or None if timeout.
        """
        # NOTE: Blocking call
        with self.receive_condition:
            self.is_received = False
            # NOTE: Blocking call
            self.receive_condition.wait(timeout)
        return self.timestamp if self.is_received else None

    async def await_for_reception(self, timeout: float = 10) -> float:
        """Wait for the next transmit PDO.

        :param float timeout: Max time to wait in seconds.
        :return: Timestamp of message received or None if timeout.
        """
        async with self.areceive_condition:
            self.is_received = False
            try:
                await asyncio.wait_for(self.areceive_condition.wait(), timeout=timeout)
                # FIXME: Can we assume that self.is_received it set here?
                return self.timestamp
            except asyncio.TimeoutError:
                return None


class PdoVariable(variable.Variable):
    """One object dictionary variable mapped to a PDO."""

    def __init__(self, od: objectdictionary.ODVariable):
        #: PDO object that is associated with this ODVariable Object
        self.pdo_parent = None
        #: Location of variable in the message in bits
        self.offset = None
        self.length = len(od)
        variable.Variable.__init__(self, od)

    def get_data(self) -> bytes:
        """Reads the PDO variable from the last received message.

        :return: PdoVariable value as :class:`bytes`.
        """
        byte_offset, bit_offset = divmod(self.offset, 8)

        if bit_offset or self.length % 8:
            # Need information of the current variable type (unsigned vs signed)
            data_type = self.od.data_type
            if data_type == objectdictionary.BOOLEAN:
                # A boolean type needs to be treated as an U08
                data_type = objectdictionary.UNSIGNED8
            od_struct = self.od.STRUCT_TYPES[data_type]
            data = od_struct.unpack_from(self.pdo_parent.data, byte_offset)[0]
            # Shift and mask to get the correct values
            data = (data >> bit_offset) & ((1 << self.length) - 1)
            # Check if the variable is signed and if the data is negative prepend signedness
            if od_struct.format.islower() and (1 << (self.length - 1)) < data:
                # fill up the rest of the bits to get the correct signedness
                data = data | (~((1 << self.length) - 1))
            data = od_struct.pack(data)
        else:
            data = self.pdo_parent.data[byte_offset:byte_offset + len(self.od) // 8]

        return data

    async def aget_data(self) -> bytes:
        # As long as get_data() is not making any IO, it can be called
        # directly with no special async variant
        return self.get_data()

    def set_data(self, data: bytes):
        """Set for the given variable the PDO data.

        :param data: Value for the PDO variable in the PDO message.
        """
        byte_offset, bit_offset = divmod(self.offset, 8)
        logger.debug("Updating %s to %s in %s",
                     self.name, binascii.hexlify(data), self.pdo_parent.name)

        if bit_offset or self.length % 8:
            cur_msg_data = self.pdo_parent.data[byte_offset:byte_offset + len(self.od) // 8]
            # Need information of the current variable type (unsigned vs signed)
            data_type = self.od.data_type
            if data_type == objectdictionary.BOOLEAN:
                # A boolean type needs to be treated as an U08
                data_type = objectdictionary.UNSIGNED8
            od_struct = self.od.STRUCT_TYPES[data_type]
            cur_msg_data = od_struct.unpack(cur_msg_data)[0]
            # data has to have the same size as old_data
            data = od_struct.unpack(data)[0]
            # Mask out the old data value
            # At the end we need to mask for correct variable length (bitwise operation failure)
            shifted = (((1 << self.length) - 1) << bit_offset) & ((1 << len(self.od)) - 1)
            bitwise_not = (~shifted) & ((1 << len(self.od)) - 1)
            cur_msg_data = cur_msg_data & bitwise_not
            # Set the new data on the correct position
            data = (data << bit_offset) | cur_msg_data
            data = od_struct.pack_into(self.pdo_parent.data, byte_offset, data)
        else:
            self.pdo_parent.data[byte_offset:byte_offset + len(data)] = data

        self.pdo_parent.update()

<<<<<<< HEAD
    async def aset_data(self, data: bytes):
        # As long as get_data() is not making any IO, it can be called
        # directly with no special async variant
        return self.set_data(data)
=======

# For compatibility
Variable = PdoVariable
>>>>>>> dc8a4ca7
<|MERGE_RESOLUTION|>--- conflicted
+++ resolved
@@ -10,19 +10,13 @@
 import binascii
 import asyncio
 
-if TYPE_CHECKING:
-    from ..network import Network
-
-<<<<<<< HEAD
-from ..sdo import SdoAbortedError
-from .. import objectdictionary
-from .. import variable
-from ..async_guard import ensure_not_async
-=======
 from canopen.sdo import SdoAbortedError
 from canopen import objectdictionary
 from canopen import variable
->>>>>>> dc8a4ca7
+from canopen.async_guard import ensure_not_async
+
+if TYPE_CHECKING:
+    from canopen.network import Network
 
 PDO_NOT_VALID = 1 << 31
 RTR_NOT_ALLOWED = 1 << 30
@@ -66,14 +60,11 @@
         """Read PDO configuration from node using SDO."""
         for pdo_map in self.map.values():
             pdo_map.read(from_od=from_od)
-<<<<<<< HEAD
 
     async def aread(self, from_od=False):
         """Read PDO configuration from node using SDO, async variant."""
         for pdo_map in self.map.values():
             await pdo_map.aread(from_od=from_od)
-=======
->>>>>>> dc8a4ca7
 
     def save(self):
         """Save PDO configuration to node using SDO."""
@@ -358,77 +349,43 @@
         """
         self.callbacks.append(callback)
 
-<<<<<<< HEAD
     def read_generator(self):
         """Read PDO configuration for this map."""
         cob_id = yield self.com_record[1]
-=======
-    def read(self, from_od=False) -> None:
-        """Read PDO configuration for this map using SDO."""
-
-        def _raw_from(param):
-            if from_od:
-                return param.od.default
-            return param.raw
-
-        cob_id = _raw_from(self.com_record[1])
->>>>>>> dc8a4ca7
         self.cob_id = cob_id & 0x1FFFFFFF
         logger.info("COB-ID is 0x%X", self.cob_id)
         self.enabled = cob_id & PDO_NOT_VALID == 0
         logger.info("PDO is %s", "enabled" if self.enabled else "disabled")
         self.rtr_allowed = cob_id & RTR_NOT_ALLOWED == 0
         logger.info("RTR is %s", "allowed" if self.rtr_allowed else "not allowed")
-<<<<<<< HEAD
         self.trans_type = yield self.com_record[2]
         logger.info("Transmission type is %d", self.trans_type)
         if self.trans_type >= 254:
             try:
                 self.inhibit_time = yield self.com_record[3]
-=======
-        self.trans_type = _raw_from(self.com_record[2])
-        logger.info("Transmission type is %d", self.trans_type)
-        if self.trans_type >= 254:
-            try:
-                self.inhibit_time = _raw_from(self.com_record[3])
->>>>>>> dc8a4ca7
             except (KeyError, SdoAbortedError) as e:
                 logger.info("Could not read inhibit time (%s)", e)
             else:
                 logger.info("Inhibit time is set to %d ms", self.inhibit_time)
 
             try:
-<<<<<<< HEAD
                 self.event_timer = yield self.com_record[5]
-=======
-                self.event_timer = _raw_from(self.com_record[5])
->>>>>>> dc8a4ca7
             except (KeyError, SdoAbortedError) as e:
                 logger.info("Could not read event timer (%s)", e)
             else:
                 logger.info("Event timer is set to %d ms", self.event_timer)
 
             try:
-<<<<<<< HEAD
                 self.sync_start_value = yield self.com_record[6]
-=======
-                self.sync_start_value = _raw_from(self.com_record[6])
->>>>>>> dc8a4ca7
             except (KeyError, SdoAbortedError) as e:
                 logger.info("Could not read SYNC start value (%s)", e)
             else:
                 logger.info("SYNC start value is set to %d ms", self.sync_start_value)
 
         self.clear()
-<<<<<<< HEAD
         nof_entries = yield self.map_array[0]
         for subindex in range(1, nof_entries + 1):
             value = yield self.map_array[subindex]
-=======
-        nof_entries = _raw_from(self.map_array[0])
-        for subindex in range(1, nof_entries + 1):
-            value = _raw_from(self.map_array[subindex])
->>>>>>> dc8a4ca7
             index = value >> 16
             subindex = (value >> 8) & 0xFF
             # Ignore the highest bit, it is never valid for <= 64 PDO length
@@ -769,13 +726,11 @@
 
         self.pdo_parent.update()
 
-<<<<<<< HEAD
     async def aset_data(self, data: bytes):
         # As long as get_data() is not making any IO, it can be called
         # directly with no special async variant
         return self.set_data(data)
-=======
+
 
 # For compatibility
-Variable = PdoVariable
->>>>>>> dc8a4ca7
+Variable = PdoVariable