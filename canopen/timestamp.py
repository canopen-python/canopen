--- conflicted
+++ resolved
@@ -1,17 +1,10 @@
-<<<<<<< HEAD
 from __future__ import annotations
+import struct
 import time
-import struct
 from typing import Optional, TYPE_CHECKING
 
 if TYPE_CHECKING:
     from canopen.network import Network
-
-=======
-import struct
-import time
-from typing import Optional
->>>>>>> ae71853b
 
 
 # 1 Jan 1984
