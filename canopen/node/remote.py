--- conflicted
+++ resolved
@@ -1,12 +1,7 @@
 from __future__ import annotations
-<<<<<<< HEAD
-import logging
-from typing import Union, TextIO, List, TYPE_CHECKING
-=======
 
 import logging
-from typing import TextIO, Union
->>>>>>> ae71853b
+from typing import TextIO, Union, List
 
 import canopen.network
 from canopen.emcy import EmcyConsumer
@@ -16,9 +11,6 @@
 from canopen.pdo import PDO, RPDO, TPDO
 from canopen.sdo import SdoAbortedError, SdoClient, SdoCommunicationError
 
-
-if TYPE_CHECKING:
-    from canopen.network import Network
 
 logger = logging.getLogger(__name__)
 
@@ -58,11 +50,7 @@
         if load_od:
             self.load_configuration()
 
-<<<<<<< HEAD
-    def associate_network(self, network: Network):
-=======
     def associate_network(self, network: canopen.network.Network):
->>>>>>> ae71853b
         self.network = network
         self.sdo.network = network
         self.pdo.network = network
@@ -79,30 +67,15 @@
             network.subscribe(0x80 + self.id, self.emcy.on_emcy)
         network.subscribe(0, self.nmt.on_command)
 
-<<<<<<< HEAD
-    def remove_network(self):
-        network = self.network
-        for sdo in self.sdo_channels:
-            network.unsubscribe(sdo.tx_cobid, sdo.on_response)
-        if network.is_async():
-            network.unsubscribe(0x700 + self.id, self.nmt.aon_heartbeat)
-            network.unsubscribe(0x80 + self.id, self.emcy.aon_emcy)
-        else:
-            network.unsubscribe(0x700 + self.id, self.nmt.on_heartbeat)
-            network.unsubscribe(0x80 + self.id, self.emcy.on_emcy)
-        network.unsubscribe(0, self.nmt.on_command)
-        self.network = None
-        self.sdo.network = None
-        self.pdo.network = None
-        self.tpdo.network = None
-        self.rpdo.network = None
-        self.nmt.network = None
-=======
     def remove_network(self) -> None:
         for sdo in self.sdo_channels:
             self.network.unsubscribe(sdo.tx_cobid, sdo.on_response)
-        self.network.unsubscribe(0x700 + self.id, self.nmt.on_heartbeat)
-        self.network.unsubscribe(0x80 + self.id, self.emcy.on_emcy)
+        if self.network.is_async():
+            self.network.unsubscribe(0x700 + self.id, self.nmt.aon_heartbeat)
+            self.network.unsubscribe(0x80 + self.id, self.emcy.aon_emcy)
+        else:
+            self.network.unsubscribe(0x700 + self.id, self.nmt.on_heartbeat)
+            self.network.unsubscribe(0x80 + self.id, self.emcy.on_emcy)
         self.network.unsubscribe(0, self.nmt.on_command)
         self.network = canopen.network._UNINITIALIZED_NETWORK
         self.sdo.network = canopen.network._UNINITIALIZED_NETWORK
@@ -110,7 +83,6 @@
         self.tpdo.network = canopen.network._UNINITIALIZED_NETWORK
         self.rpdo.network = canopen.network._UNINITIALIZED_NETWORK
         self.nmt.network = canopen.network._UNINITIALIZED_NETWORK
->>>>>>> ae71853b
 
     def add_sdo(self, rx_cobid, tx_cobid):
         """Add an additional SDO channel.
