from __future__ import annotations
import threading
<<<<<<< HEAD
from typing import Callable, Dict, Iterable, List, Optional, Union
=======
import math
from typing import Callable, Dict, Iterator, List, Optional, Union, TYPE_CHECKING
>>>>>>> 31de70c8
from collections.abc import Mapping
import logging
import binascii

from canopen.sdo import SdoAbortedError
from canopen import objectdictionary
from canopen import variable

if TYPE_CHECKING:
    from canopen.network import Network
    from canopen import LocalNode, RemoteNode
    from canopen.pdo import RPDO, TPDO
    from canopen.sdo import SdoRecord

PDO_NOT_VALID = 1 << 31
RTR_NOT_ALLOWED = 1 << 30

logger = logging.getLogger(__name__)


class PdoBase(Mapping):
    """Represents the base implementation for the PDO object.

    :param object node:
        Parent object associated with this PDO instance
    """

    def __init__(self, node: Union[LocalNode, RemoteNode]):
        self.network: Optional[Network] = None
        self.map: Optional[PdoMaps] = None
        self.node: Union[LocalNode, RemoteNode] = node

    def __iter__(self):
        return iter(self.map)

    def __getitem__(self, key):
        if isinstance(key, int) and (0x1A00 <= key <= 0x1BFF or   # By TPDO ID (512)
                                     0x1600 <= key <= 0x17FF or   # By RPDO ID (512)
                                     0 < key <= 512):             # By PDO Index
            return self.map[key]
        else:
            for pdo_map in self.map.values():
                try:
                    return pdo_map[key]
                except KeyError:
                    # ignore if one specific PDO does not have the key and try the next one
                    continue
        raise KeyError(f"PDO: {key} was not found in any map")

    def __len__(self):
        return len(self.map)

    def read(self, from_od=False):
        """Read PDO configuration from node using SDO."""
        for pdo_map in self.map.values():
            pdo_map.read(from_od=from_od)

    def save(self):
        """Save PDO configuration to node using SDO."""
        for pdo_map in self.map.values():
            pdo_map.save()

    def subscribe(self):
        """Register the node's PDOs for reception on the network.

        This normally happens when the PDO configuration is read from
        or saved to the node.  Use this method to avoid the SDO flood
        associated with read() or save(), if the local PDO setup is
        known to match what's stored on the node.
        """
        for pdo_map in self.map.values():
            pdo_map.subscribe()

    def export(self, filename):
        """Export current configuration to a database file.

        :param str filename:
            Filename to save to (e.g. DBC, DBF, ARXML, KCD etc)

        :return: The CanMatrix object created
        :rtype: canmatrix.canmatrix.CanMatrix
        """
        from canmatrix import canmatrix
        from canmatrix import formats

        db = canmatrix.CanMatrix()
        for pdo_map in self.map.values():
            if pdo_map.cob_id is None:
                continue
            frame = canmatrix.Frame(pdo_map.name,
                                    arbitration_id=pdo_map.cob_id)
            for var in pdo_map.map:
                is_signed = var.od.data_type in objectdictionary.SIGNED_TYPES
                is_float = var.od.data_type in objectdictionary.FLOAT_TYPES
                min_value = var.od.min
                max_value = var.od.max
                if min_value is not None:
                    min_value *= var.od.factor
                if max_value is not None:
                    max_value *= var.od.factor
                name = var.name
                name = name.replace(" ", "_")
                name = name.replace(".", "_")
                signal = canmatrix.Signal(name,
                                          start_bit=var.offset,
                                          size=var.length,
                                          is_signed=is_signed,
                                          is_float=is_float,
                                          factor=var.od.factor,
                                          min=min_value,
                                          max=max_value,
                                          unit=var.od.unit)
                for value, desc in var.od.value_descriptions.items():
                    signal.addValues(value, desc)
                frame.add_signal(signal)
            frame.calc_dlc()
            db.add_frame(frame)
        formats.dumpp({"": db}, filename)
        return db

    def stop(self):
        """Stop all running tasks."""
        for pdo_map in self.map.values():
            pdo_map.stop()


class PdoMaps(Mapping):
    """A collection of transmit or receive maps."""

    def __init__(self, com_offset, map_offset, pdo_node: PdoBase, cob_base=None):
        """
        :param com_offset:
        :param map_offset:
        :param pdo_node:
        :param cob_base:
        """
        self.maps: Dict[int, PdoMap] = {}
        for map_no in range(512):
            if com_offset + map_no in pdo_node.node.object_dictionary:
                new_map = PdoMap(
                    pdo_node,
                    pdo_node.node.sdo[com_offset + map_no],
                    pdo_node.node.sdo[map_offset + map_no])
                # Generate default COB-IDs for predefined connection set
                if cob_base is not None and map_no < 4:
                    new_map.predefined_cob_id = cob_base + map_no * 0x100 + pdo_node.node.id
                self.maps[map_no + 1] = new_map

    def __getitem__(self, key: int) -> PdoMap:
        return self.maps[key]

    def __iter__(self) -> Iterator[int]:
        return iter(self.maps)

    def __len__(self) -> int:
        return len(self.maps)


class PdoMap:
    """One message which can have up to 8 bytes of variables mapped."""

    def __init__(self, pdo_node, com_record, map_array):
        self.pdo_node: Union[TPDO, RPDO] = pdo_node
        self.com_record: SdoRecord = com_record
        self.map_array: SdoRecord = map_array
        #: If this map is valid
        self.enabled: bool = False
        #: COB-ID for this PDO
        self.cob_id: Optional[int] = None
        #: Default COB-ID if this PDO is part of the pre-defined connection set
        self.predefined_cob_id: Optional[int] = None
        #: Is the remote transmit request (RTR) allowed for this PDO
        self.rtr_allowed: bool = True
        #: Transmission type (0-255)
        self.trans_type: Optional[int] = None
        #: Inhibit Time (optional) (in 100us)
        self.inhibit_time: Optional[int] = None
        #: Event timer (optional) (in ms)
        self.event_timer: Optional[int] = None
        #: Ignores SYNC objects up to this SYNC counter value (optional)
        self.sync_start_value: Optional[int] = None
        #: List of variables mapped to this PDO
        self.map: List[PdoVariable] = []
        self.length: int = 0
        #: Current message data
        self.data = bytearray()
        #: Timestamp of last received message
        self.timestamp: Optional[float] = None
        #: Period of receive message transmission in seconds.
        #: Set explicitly or using the :meth:`start()` method.
        self.period: Optional[float] = None
        self.callbacks = []
        self.receive_condition = threading.Condition()
        self.is_received: bool = False
        self._task = None

    def __repr__(self) -> str:
        return f"<{type(self).__qualname__} {self.name!r} at COB-ID 0x{self.cob_id:X}>"

    def __getitem_by_index(self, value):
        valid_values = []
        for var in self.map:
            if var.length:
                valid_values.append(var.index)
                if var.index == value:
                    return var
        raise KeyError(f"{value} not found in map. Valid entries are "
                       f"{', '.join(str(v) for v in valid_values)}")

    def __getitem_by_name(self, value):
        valid_values = []
        for var in self.map:
            if var.length:
                valid_values.append(var.name)
                if var.name == value:
                    return var
        raise KeyError(f"{value} not found in map. Valid entries are "
                       f"{', '.join(valid_values)}")

    def __getitem__(self, key: Union[int, str]) -> PdoVariable:
        if isinstance(key, int):
            # there is a maximum available of 8 slots per PDO map
            if key in range(0, 8):
                var = self.map[key]
            else:
                var = self.__getitem_by_index(key)
        else:
            try:
                var = self.__getitem_by_index(int(key, 16))
            except ValueError:
                var = self.__getitem_by_name(key)
        return var

    def __iter__(self) -> Iterator[PdoVariable]:
        return iter(self.map)

    def __len__(self) -> int:
        return len(self.map)

    def _get_variable(self, index, subindex):
        obj = self.pdo_node.node.object_dictionary[index]
        if isinstance(obj, (objectdictionary.ODRecord, objectdictionary.ODArray)):
            obj = obj[subindex]
        var = PdoVariable(obj)
        var.pdo_parent = self
        return var

    def _fill_map(self, needed):
        """Fill up mapping array to required length."""
        logger.info("Filling up fixed-length mapping array")
        while len(self.map) < needed:
            # Generate a dummy mapping for an invalid object with zero length.
            obj = objectdictionary.ODVariable('Dummy', 0, 0)
            var = PdoVariable(obj)
            var.length = 0
            self.map.append(var)

    def _update_data_size(self):
        self.data = bytearray(-(-self.length // 8))  # rounds up

    @property
    def name(self) -> str:
        """A descriptive name of the PDO.

        Examples:
         * TxPDO1_node4
         * RxPDO4_node1
         * Unknown
        """
        if not self.cob_id:
            return "Unknown"
        direction = "Tx" if self.cob_id & 0x80 else "Rx"
        map_id = self.cob_id >> 8
        if direction == "Rx":
            map_id -= 1
        node_id = self.cob_id & 0x7F
        return f"{direction}PDO{map_id}_node{node_id}"

    @property
    def is_periodic(self) -> bool:
        """Indicate whether PDO updates will be transferred regularly.

        If some external mechanism is used to transmit the PDO regularly, its cycle time
        should be written to the :attr:`period` member for this property to work.
        """
        if self.period is not None:
            # Configured from start() or externally
            return True
        elif self.trans_type is not None and self.trans_type <= 0xF0:
            # TPDOs will be transmitted on SYNC, RPDOs need a SYNC to apply, so
            # assume that the SYNC service is active.
            return True
        # Unknown transmission type, assume non-periodic
        return False

    def on_message(self, can_id, data, timestamp):
        is_transmitting = self._task is not None
        if can_id == self.cob_id and not is_transmitting:
            with self.receive_condition:
                self.is_received = True
                self.data = data
                if self.timestamp is not None:
                    self.period = timestamp - self.timestamp
                self.timestamp = timestamp
                self.receive_condition.notify_all()
                for callback in self.callbacks:
                    callback(self)

    def add_callback(self, callback: Callable[[PdoMap], None]) -> None:
        """Add a callback which will be called on receive.

        :param callback:
            The function to call which must take one argument of a
            :class:`~canopen.pdo.PdoMap`.
        """
        self.callbacks.append(callback)

    def read(self, from_od=False) -> None:
        """Read PDO configuration for this map using SDO."""

        def _raw_from(param):
            if from_od:
                return param.od.default
            return param.raw

        cob_id = _raw_from(self.com_record[1])
        self.cob_id = cob_id & 0x1FFFFFFF
        logger.info("COB-ID is 0x%X", self.cob_id)
        self.enabled = cob_id & PDO_NOT_VALID == 0
        logger.info("PDO is %s", "enabled" if self.enabled else "disabled")
        self.rtr_allowed = cob_id & RTR_NOT_ALLOWED == 0
        logger.info("RTR is %s", "allowed" if self.rtr_allowed else "not allowed")
        self.trans_type = _raw_from(self.com_record[2])
        logger.info("Transmission type is %d", self.trans_type)
        if self.trans_type >= 254:
            try:
                self.inhibit_time = _raw_from(self.com_record[3])
            except (KeyError, SdoAbortedError) as e:
                logger.info("Could not read inhibit time (%s)", e)
            else:
                logger.info("Inhibit time is set to %d ms", self.inhibit_time)

            try:
                self.event_timer = _raw_from(self.com_record[5])
            except (KeyError, SdoAbortedError) as e:
                logger.info("Could not read event timer (%s)", e)
            else:
                logger.info("Event timer is set to %d ms", self.event_timer)

            try:
                self.sync_start_value = _raw_from(self.com_record[6])
            except (KeyError, SdoAbortedError) as e:
                logger.info("Could not read SYNC start value (%s)", e)
            else:
                logger.info("SYNC start value is set to %d ms", self.sync_start_value)

        self.clear()
        nof_entries = _raw_from(self.map_array[0])
        for subindex in range(1, nof_entries + 1):
            value = _raw_from(self.map_array[subindex])
            index = value >> 16
            subindex = (value >> 8) & 0xFF
            # Ignore the highest bit, it is never valid for <= 64 PDO length
            size = value & 0x7F
            if getattr(self.pdo_node.node, "curtis_hack", False):
                # Curtis HACK: mixed up field order
                index = value & 0xFFFF
                subindex = (value >> 16) & 0xFF
                size = (value >> 24) & 0x7F
            if index and size:
                self.add_variable(index, subindex, size)

        self.subscribe()

    def save(self) -> None:
        """Save PDO configuration for this map using SDO."""
        if self.cob_id is None:
            logger.info("Skip saving %s: COB-ID was never set", self.com_record.od.name)
            return
        logger.info("Setting COB-ID 0x%X and temporarily disabling PDO", self.cob_id)
        self.com_record[1].raw = self.cob_id | PDO_NOT_VALID | (RTR_NOT_ALLOWED if not self.rtr_allowed else 0x0)
        if self.trans_type is not None:
            logger.info("Setting transmission type to %d", self.trans_type)
            self.com_record[2].raw = self.trans_type
        if self.inhibit_time is not None:
            logger.info("Setting inhibit time to %d us", (self.inhibit_time * 100))
            self.com_record[3].raw = self.inhibit_time
        if self.event_timer is not None:
            logger.info("Setting event timer to %d ms", self.event_timer)
            self.com_record[5].raw = self.event_timer
        if self.sync_start_value is not None:
            logger.info("Setting SYNC start value to %d", self.sync_start_value)
            self.com_record[6].raw = self.sync_start_value

        try:
            self.map_array[0].raw = 0
        except SdoAbortedError:
            # WORKAROUND for broken implementations: If the array has a
            # fixed number of entries (count not writable), generate dummy
            # mappings for an invalid object 0x0000:00 to overwrite any
            # excess entries with all-zeros.
            self._fill_map(self.map_array[0].raw)
        subindex = 1
        for var in self.map:
            logger.info("Writing %s (0x%04X:%02X, %d bits) to PDO map",
                        var.name, var.index, var.subindex, var.length)
            if getattr(self.pdo_node.node, "curtis_hack", False):
                # Curtis HACK: mixed up field order
                self.map_array[subindex].raw = (var.index |
                                                var.subindex << 16 |
                                                var.length << 24)
            else:
                self.map_array[subindex].raw = (var.index << 16 |
                                                var.subindex << 8 |
                                                var.length)
            subindex += 1
        try:
            self.map_array[0].raw = len(self.map)
        except SdoAbortedError as e:
            # WORKAROUND for broken implementations: If the array
            # number-of-entries parameter is not writable, we have already
            # generated the required number of mappings above.
            if e.code != 0x06010002:
                # Abort codes other than "Attempt to write a read-only
                # object" should still be reported.
                raise
        self._update_data_size()

        if self.enabled:
            cob_id = self.cob_id | (RTR_NOT_ALLOWED if not self.rtr_allowed else 0x0)
            logger.info("Setting COB-ID 0x%X and re-enabling PDO", cob_id)
            self.com_record[1].raw = cob_id
            self.subscribe()

    def subscribe(self) -> None:
        """Register the PDO for reception on the network.

        This normally happens when the PDO configuration is read from
        or saved to the node.  Use this method to avoid the SDO flood
        associated with read() or save(), if the local PDO setup is
        known to match what's stored on the node.
        """
        if self.enabled:
            logger.info("Subscribing to enabled PDO 0x%X on the network", self.cob_id)
            self.pdo_node.network.subscribe(self.cob_id, self.on_message)

    def clear(self) -> None:
        """Clear all variables from this map."""
        self.map = []
        self.length = 0

    def add_variable(
        self,
        index: Union[str, int],
        subindex: Union[str, int] = 0,
        length: Optional[int] = None,
    ) -> PdoVariable:
        """Add a variable from object dictionary as the next entry.

        :param index: Index of variable as name or number
        :param subindex: Sub-index of variable as name or number
        :param length: Size of data in number of bits
        :return: PdoVariable that was added
        """
        try:
            var = self._get_variable(index, subindex)
            if subindex and isinstance(subindex, int):
                # Force given subindex upon variable mapping, for misguided implementations
                var.subindex = subindex
            var.offset = self.length
            if length is not None:
                # Custom bit length
                var.length = length
            # We want to see the bit fields within the PDO
            start_bit = var.offset
            end_bit = start_bit + var.length - 1
            logger.info("Adding %s (0x%04X:%02X) at bits %d - %d to PDO map",
                        var.name, var.index, var.subindex, start_bit, end_bit)
            self.map.append(var)
            self.length += var.length
        except KeyError as exc:
            logger.warning("%s", exc)
            var = None
        self._update_data_size()
        if self.length > 64:
            logger.warning("Max size of PDO exceeded (%d > 64)", self.length)
        return var

    def transmit(self) -> None:
        """Transmit the message once."""
        self.pdo_node.network.send_message(self.cob_id, self.data)

    def start(self, period: Optional[float] = None) -> None:
        """Start periodic transmission of message in a background thread.

        :param period:
            Transmission period in seconds.  Can be omitted if :attr:`period` has been set
            on the object before.
        :raises ValueError: When neither the argument nor the :attr:`period` is given.
        """
        # Stop an already running transmission if we have one, otherwise we
        # overwrite the reference and can lose our handle to shut it down
        self.stop()

        if period is not None:
            self.period = period

        if not self.period:
            raise ValueError("A valid transmission period has not been given")
        logger.info("Starting %s with a period of %s seconds", self.name, self.period)

        self._task = self.pdo_node.network.send_periodic(
            self.cob_id, self.data, self.period)

    def stop(self) -> None:
        """Stop transmission."""
        if self._task is not None:
            self._task.stop()
            self._task = None

    def update(self) -> None:
        """Update periodic message with new data."""
        if self._task is not None:
            self._task.update(self.data)

    def remote_request(self) -> None:
        """Send a remote request for the transmit PDO.
        Silently ignore if not allowed.
        """
        if self.enabled and self.rtr_allowed:
            self.pdo_node.network.send_message(self.cob_id, bytes(), remote=True)

    def wait_for_reception(self, timeout: float = 10) -> float:
        """Wait for the next transmit PDO.

        :param float timeout: Max time to wait in seconds.
        :return: Timestamp of message received or None if timeout.
        """
        with self.receive_condition:
            self.is_received = False
            self.receive_condition.wait(timeout)
        return self.timestamp if self.is_received else None


class PdoVariable(variable.Variable):
    """One object dictionary variable mapped to a PDO."""

    def __init__(self, od: objectdictionary.ODVariable):
        #: PDO object that is associated with this ODVariable Object
        self.pdo_parent: Optional[PdoMap] = None
        #: Location of variable in the message in bits
        self.offset = None
        self.length = len(od)
        variable.Variable.__init__(self, od)

    def get_data(self) -> bytes:
        """Reads the PDO variable from the last received message.

        :return: PdoVariable value as :class:`bytes`.
        """
        byte_offset, bit_offset = divmod(self.offset, 8)

        byte_last = -(-(self.offset + self.length) // 8)  # rounds up
        if bit_offset or self.length % 8:
            # Need information of the current variable type (unsigned vs signed)
            data_type = self.od.data_type
            if data_type == objectdictionary.BOOLEAN:
                # A boolean type needs to be treated as an U08
                data_type = objectdictionary.UNSIGNED8
            od_struct = self.od.STRUCT_TYPES[data_type]
            # Mask of relevant bits for this mapping, starting at bit 0
            mask = (1 << self.length) - 1
            # Extract all needed bytes and convert to a number for bit operations
            cur_msg_data = self.pdo_parent.data[byte_offset:byte_last]
            cur_msg_bits = int.from_bytes(cur_msg_data, byteorder="little")
            # Shift and mask to get the correct values
            data_bits = (cur_msg_bits >> bit_offset) & mask

            # Check if the variable is signed and if the data is negative prepend signedness
            if od_struct.format.islower() and (1 << (self.length - 1)) < data_bits:
                # fill up the rest of the bits to get the correct signedness
                data_bits |= ~mask
            data = od_struct.pack(data_bits)
        else:
            data = self.pdo_parent.data[byte_offset:byte_last]

        return data

    def set_data(self, data: bytes):
        """Set for the given variable the PDO data.

        :param data: Value for the PDO variable in the PDO message.
        """
        byte_offset, bit_offset = divmod(self.offset, 8)
        logger.debug("Updating %s to %s in %s",
                     self.name, binascii.hexlify(data), self.pdo_parent.name)

        byte_last = -(-(self.offset + self.length) // 8)  # rounds up
        if bit_offset or self.length % 8:
            # Mask of relevant bits for this mapping, starting at bit 0
            mask = (1 << self.length) - 1
            # Extract all needed bytes and convert to a number for bit operations
            cur_msg_data = self.pdo_parent.data[byte_offset:byte_last]
            cur_msg_bits = int.from_bytes(cur_msg_data, byteorder="little")
            # Mask out the old data value
            cur_msg_bits &= ~(mask << bit_offset)
            # Convert new value to a number for generic bit operations
            data_bits = int.from_bytes(data, byteorder="little") & mask
            # Set the new data on the correct position
            data_bits = (data_bits << bit_offset) | cur_msg_bits

            merged_data = data_bits.to_bytes(byte_last - byte_offset, byteorder="little")
            self.pdo_parent.data[byte_offset:byte_last] = merged_data
        else:
            self.pdo_parent.data[byte_offset:byte_last] = data[0:byte_last]

        self.pdo_parent.update()


# For compatibility
Variable = PdoVariable
Maps = PdoMaps
Map = PdoMap<|MERGE_RESOLUTION|>--- conflicted
+++ resolved
@@ -1,11 +1,7 @@
 from __future__ import annotations
+
 import threading
-<<<<<<< HEAD
-from typing import Callable, Dict, Iterable, List, Optional, Union
-=======
-import math
 from typing import Callable, Dict, Iterator, List, Optional, Union, TYPE_CHECKING
->>>>>>> 31de70c8
 from collections.abc import Mapping
 import logging
 import binascii
