--- conflicted
+++ resolved
@@ -7,10 +7,6 @@
 from .sdo import SdoAbortedError
 from . import objectdictionary
 from . import variable
-<<<<<<< HEAD
-=======
-
->>>>>>> 8d012b97
 
 PDO_NOT_VALID = 1 << 31
 RTR_NOT_ALLOWED = 1 << 30
@@ -166,7 +162,7 @@
         self.map_array = map_array
         # : If this map is valid
         self.enabled = False
-        # : COB-ID for this PDO
+        #: COB-ID for this PDO
         self.cob_id = None
         #: Default COB-ID if this PDO is part of the pre-defined connection set
         self.predefined_cob_id = None
