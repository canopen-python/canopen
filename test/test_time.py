--- conflicted
+++ resolved
@@ -1,12 +1,9 @@
+import asyncio
 import struct
 import time
 import unittest
-<<<<<<< HEAD
-import asyncio
-=======
 from datetime import datetime
 from unittest.mock import patch
->>>>>>> 7ddb19b2
 
 import canopen
 import canopen.timestamp
@@ -14,7 +11,6 @@
 
 class BaseTests:
 
-<<<<<<< HEAD
     class TestTime(unittest.IsolatedAsyncioTestCase):
 
         use_async: bool
@@ -24,18 +20,38 @@
             if self.use_async:
                 self.loop = asyncio.get_event_loop()
 
+        async def test_epoch(self):
+            """Verify that the epoch matches the standard definition."""
+            epoch = datetime.strptime(
+                "1984-01-01 00:00:00 +0000", "%Y-%m-%d %H:%M:%S %z"
+            ).timestamp()
+            self.assertEqual(int(epoch), canopen.timestamp.OFFSET)
+
         async def test_time_producer(self):
             network = canopen.Network(loop=self.loop)
             self.addCleanup(network.disconnect)
             network.NOTIFIER_SHUTDOWN_TIMEOUT = 0.0
             network.connect(interface="virtual", receive_own_messages=True)
             producer = canopen.timestamp.TimeProducer(network)
-            producer.transmit(1486236238)
+
+            # Provide a specific time to verify the proper encoding
+            producer.transmit(1_927_999_438)  # 2031-02-04T19:23:58+00:00
             msg = network.bus.recv(1)
-            network.disconnect()
             self.assertEqual(msg.arbitration_id, 0x100)
             self.assertEqual(msg.dlc, 6)
             self.assertEqual(msg.data, b"\xb0\xa4\x29\x04\x31\x43")
+
+            # Test again with the current time as implicit timestamp
+            current = time.time()
+            with patch("canopen.timestamp.time.time", return_value=current):
+                current_from_epoch = current - canopen.timestamp.OFFSET
+                producer.transmit()
+                msg = network.bus.recv(1)
+                self.assertEqual(msg.arbitration_id, 0x100)
+                self.assertEqual(msg.dlc, 6)
+                ms, days = struct.unpack("<LH", msg.data)
+                self.assertEqual(days, int(current_from_epoch) // 86400)
+                self.assertEqual(ms, int(current_from_epoch % 86400 * 1000))
 
 
 class TestTimeSync(BaseTests.TestTime):
@@ -44,41 +60,6 @@
 
 class TestTimeAsync(BaseTests.TestTime):
     use_async = True
-=======
-    def test_epoch(self):
-        """Verify that the epoch matches the standard definition."""
-        epoch = datetime.strptime(
-            "1984-01-01 00:00:00 +0000", "%Y-%m-%d %H:%M:%S %z"
-        ).timestamp()
-        self.assertEqual(int(epoch), canopen.timestamp.OFFSET)
-
-    def test_time_producer(self):
-        network = canopen.Network()
-        network.NOTIFIER_SHUTDOWN_TIMEOUT = 0.0
-        network.connect(interface="virtual", receive_own_messages=True)
-        producer = canopen.timestamp.TimeProducer(network)
-
-        # Provide a specific time to verify the proper encoding
-        producer.transmit(1_927_999_438)  # 2031-02-04T19:23:58+00:00
-        msg = network.bus.recv(1)
-        self.assertEqual(msg.arbitration_id, 0x100)
-        self.assertEqual(msg.dlc, 6)
-        self.assertEqual(msg.data, b"\xb0\xa4\x29\x04\x31\x43")
->>>>>>> 7ddb19b2
-
-        # Test again with the current time as implicit timestamp
-        current = time.time()
-        with patch("canopen.timestamp.time.time", return_value=current):
-            current_from_epoch = current - canopen.timestamp.OFFSET
-            producer.transmit()
-            msg = network.bus.recv(1)
-            self.assertEqual(msg.arbitration_id, 0x100)
-            self.assertEqual(msg.dlc, 6)
-            ms, days = struct.unpack("<LH", msg.data)
-            self.assertEqual(days, int(current_from_epoch) // 86400)
-            self.assertEqual(ms, int(current_from_epoch % 86400 * 1000))
-
-        network.disconnect()
 
 
 if __name__ == "__main__":
