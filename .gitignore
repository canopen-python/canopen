# https://github.com/github/gitignore/blob/da00310ccba9de9a988cc973ef5238ad2c1460e9/Python.gitignore

# Byte-compiled / optimized / DLL files
__pycache__/
*.py[cod]
*$py.class

# C extensions
*.so

# Distribution / packaging
.Python
env/
build/
develop-eggs/
dist/
downloads/
eggs/
.eggs/
lib/
lib64/
parts/
sdist/
var/
*.egg-info/
.installed.cfg
*.egg

# PyInstaller
#  Usually these files are written by a python script from a template
#  before PyInstaller builds the exe, so as to inject date/other infos into it.
*.manifest
*.spec

# Installer logs
pip-log.txt
pip-delete-this-directory.txt

# Unit test / coverage reports
htmlcov/
.tox/
.coverage
.coverage.*
.cache
nosetests.xml
coverage.xml
*,cover
.hypothesis/

# Translations
*.mo
*.pot

# Django stuff:
*.log

# Sphinx documentation
docs/_build/

# PyBuilder
target/

# IDEs
.vscode/

<<<<<<< HEAD
canopen/example/database\.dbc
=======
*.dbc
>>>>>>> 022dc4db

\.project

\.pydevproject<|MERGE_RESOLUTION|>--- conflicted
+++ resolved
@@ -63,11 +63,7 @@
 # IDEs
 .vscode/
 
-<<<<<<< HEAD
-canopen/example/database\.dbc
-=======
 *.dbc
->>>>>>> 022dc4db
 
 \.project
 
