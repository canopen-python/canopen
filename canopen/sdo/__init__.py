--- conflicted
+++ resolved
@@ -1,8 +1,7 @@
-<<<<<<< HEAD
-from .base import Variable, Record, Array
-from .client import SdoClient
-from .server import SdoServer
-from .exceptions import SdoAbortedError, SdoCommunicationError
+from canopen.sdo.base import Variable, Record, Array
+from canopen.sdo.client import SdoClient
+from canopen.sdo.server import SdoServer
+from canopen.sdo.exceptions import SdoAbortedError, SdoCommunicationError
 
 __all__ = [
     "Variable",
@@ -12,10 +11,4 @@
     "SdoServer",
     "SdoAbortedError",
     "SdoCommunicationError",
-]
-=======
-from canopen.sdo.base import Variable, Record, Array
-from canopen.sdo.client import SdoClient
-from canopen.sdo.server import SdoServer
-from canopen.sdo.exceptions import SdoAbortedError, SdoCommunicationError
->>>>>>> e8807b87
+]