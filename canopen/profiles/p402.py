--- conflicted
+++ resolved
@@ -320,7 +320,6 @@
             self.op_mode = previous_op_mode
         return homingstatus in ('TARGET REACHED', 'ATTAINED')
 
-<<<<<<< HEAD
     def homing(self, timeout=TIMEOUT_HOMING_DEFAULT, restore_op_mode=False):
         """Execute the configured Homing method on the node.
 
@@ -333,18 +332,6 @@
         if restore_op_mode:
             previous_op_mode = self.op_mode
         self.state = 'SWITCHED ON'
-=======
-    def homing(self, timeout=TIMEOUT_HOMING_DEFAULT):
-        """Execute the configured Homing method on the node.
-
-        :param int timeout: Timeout value (default: 30).
-        :return: If the homing was complete with success.
-        :rtype: bool
-        """
-        if timeout is None:
-            timeout = self.TIMEOUT_HOMING_DEFAULT
-        previus_op_mode = self.op_mode
->>>>>>> b2ef201b
         self.op_mode = 'HOMING'
         # The homing process will initialize at operation enabled
         self.state = 'OPERATION ENABLED'
