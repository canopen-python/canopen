from __future__ import annotations
<<<<<<< HEAD
=======

>>>>>>> 7ddb19b2
import struct
import time
from typing import Optional, TYPE_CHECKING

if TYPE_CHECKING:
<<<<<<< HEAD
    from canopen.network import Network
=======
    import canopen.network
>>>>>>> 7ddb19b2


# 1 Jan 1984
OFFSET = 441763200

ONE_DAY = 60 * 60 * 24

TIME_OF_DAY_STRUCT = struct.Struct("<LH")


class TimeProducer:
    """Produces timestamp objects."""

    #: COB-ID of the SYNC message
    cob_id = 0x100

<<<<<<< HEAD
    def __init__(self, network: Network):
=======
    def __init__(self, network: canopen.network.Network):
>>>>>>> 7ddb19b2
        self.network = network

    def transmit(self, timestamp: Optional[float] = None):
        """Send out the TIME message once.

        :param float timestamp:
            Optional Unix timestamp to use, otherwise the current time is used.
        """
        delta = (timestamp or time.time()) - OFFSET
        days, seconds = divmod(delta, ONE_DAY)
        data = TIME_OF_DAY_STRUCT.pack(int(seconds * 1000), int(days))
        self.network.send_message(self.cob_id, data)<|MERGE_RESOLUTION|>--- conflicted
+++ resolved
@@ -1,18 +1,11 @@
 from __future__ import annotations
-<<<<<<< HEAD
-=======
 
->>>>>>> 7ddb19b2
 import struct
 import time
 from typing import Optional, TYPE_CHECKING
 
 if TYPE_CHECKING:
-<<<<<<< HEAD
-    from canopen.network import Network
-=======
     import canopen.network
->>>>>>> 7ddb19b2
 
 
 # 1 Jan 1984
@@ -29,11 +22,7 @@
     #: COB-ID of the SYNC message
     cob_id = 0x100
 
-<<<<<<< HEAD
-    def __init__(self, network: Network):
-=======
     def __init__(self, network: canopen.network.Network):
->>>>>>> 7ddb19b2
         self.network = network
 
     def transmit(self, timestamp: Optional[float] = None):
