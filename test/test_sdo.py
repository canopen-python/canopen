import unittest
import asyncio

import canopen
from canopen.async_guard import AllowBlocking
import canopen.objectdictionary.datatypes as dt
from canopen.objectdictionary import ODVariable

from .util import DATATYPES_EDS, SAMPLE_EDS


TX = 1
RX = 2


class TestSDOVariables(unittest.IsolatedAsyncioTestCase):
    """Some basic assumptions on the behavior of SDO variable objects.

    Mostly what is stated in the API docs.
    """

    __test__ = False  # This is a base class, tests should not be run directly.
    use_async: bool

    def setUp(self):
        node = canopen.LocalNode(1, SAMPLE_EDS)
        self.sdo_node = node.sdo

    async def test_record_iter_length(self):
        """Assume the "highest subindex supported" entry is not counted.

        Sub-objects without an OD entry should be skipped as well.
        """
        record = self.sdo_node[0x1018]
        subs = sum(1 for _ in iter(record))
        self.assertEqual(len(record), 3)
        self.assertEqual(subs, 3)

    async def test_array_iter_length(self):
        """Assume the "highest subindex supported" entry is not counted."""
        array = self.sdo_node[0x1003]
        subs = sum(1 for _ in iter(array))
        self.assertEqual(len(array), 3)
        self.assertEqual(subs, 3)
        # Simulate more entries getting added dynamically
        array[0].set_data(b'\x08')
        subs = sum(1 for _ in iter(array))
        self.assertEqual(subs, 8)

    async def test_array_members_dynamic(self):
        """Check if sub-objects missing from OD entry are generated dynamically."""
        array = self.sdo_node[0x1003]
        if self.use_async:
            async for i in array:
                self.assertIsInstance(array[i], canopen.sdo.SdoVariable)
        else:
            for var in array.values():
                self.assertIsInstance(var, canopen.sdo.SdoVariable)


class TestSDOVariablesSync(TestSDOVariables):
    """ Run tests in non-asynchronous mode. """
    __test__ = True
    use_async = False


class TestSDOVariablesAsync(TestSDOVariables):
    """ Run tests in asynchronous mode. """
    __test__ = True
    use_async = True


class TestSDO(unittest.IsolatedAsyncioTestCase):
    """
    Test SDO traffic by example. Most are taken from
    http://www.canopensolutions.com/english/about_canopen/device_configuration_canopen.shtml
    """

    __test__ = False  # This is a base class, tests should not be run directly.
    use_async: bool

    def _send_message(self, can_id, data, remote=False):
        """Will be used instead of the usual Network.send_message method.

        Checks that the message data is according to expected and answers
        with the provided data.
        """
        next_data = self.data.pop(0)
        self.assertEqual(next_data[0], TX, "No transmission was expected")
        self.assertSequenceEqual(data, next_data[1])
        self.assertEqual(can_id, 0x602)
        while self.data and self.data[0][0] == RX:
            self.network.notify(0x582, self.data.pop(0)[1], 0.0)

        self.message_sent = True

    def setUp(self):
        loop = None
        if self.use_async:
            loop = asyncio.get_event_loop()

        network = canopen.Network(loop=loop)
        network.NOTIFIER_SHUTDOWN_TIMEOUT = 0.0
        network.send_message = self._send_message
        with AllowBlocking():
            node = network.add_node(2, SAMPLE_EDS)
        node.sdo.RESPONSE_TIMEOUT = 0.01
        self.network = network

    def tearDown(self):
        self.network.disconnect()

    async def test_expedited_upload(self):
        self.data = [
            (TX, b'\x40\x18\x10\x01\x00\x00\x00\x00'),
            (RX, b'\x43\x18\x10\x01\x04\x00\x00\x00')
        ]
        if self.use_async:
            vendor_id = await self.network[2].sdo[0x1018][1].aget_raw()
        else:
            vendor_id = self.network[2].sdo[0x1018][1].raw
        self.assertEqual(vendor_id, 4)

        # UNSIGNED8 without padded data part (see issue #5)
        self.data = [
            (TX, b'\x40\x00\x14\x02\x00\x00\x00\x00'),
            (RX, b'\x4f\x00\x14\x02\xfe')
        ]
        if self.use_async:
            trans_type = await self.network[2].sdo[0x1400]['Transmission type RPDO 1'].aget_raw()
        else:
            trans_type = self.network[2].sdo[0x1400]['Transmission type RPDO 1'].raw
        self.assertEqual(trans_type, 254)
        self.assertTrue(self.message_sent)

    async def test_size_not_specified(self):
        self.data = [
            (TX, b'\x40\x00\x14\x02\x00\x00\x00\x00'),
            (RX, b'\x42\x00\x14\x02\xfe\x00\x00\x00')
        ]
        # Make sure the size of the data is 1 byte
        if self.use_async:
            data = await self.network[2].sdo.aupload(0x1400, 2)
        else:
            data = self.network[2].sdo.upload(0x1400, 2)
        self.assertEqual(data, b'\xfe')
        self.assertTrue(self.message_sent)

    async def test_expedited_download(self):
        self.data = [
            (TX, b'\x2b\x17\x10\x00\xa0\x0f\x00\x00'),
            (RX, b'\x60\x17\x10\x00\x00\x00\x00\x00')
        ]
        if self.use_async:
            await self.network[2].sdo[0x1017].aset_raw(4000)
        else:
            self.network[2].sdo[0x1017].raw = 4000
        self.assertTrue(self.message_sent)

    async def test_segmented_upload(self):
        self.data = [
            (TX, b'\x40\x08\x10\x00\x00\x00\x00\x00'),
            (RX, b'\x41\x08\x10\x00\x1A\x00\x00\x00'),
            (TX, b'\x60\x00\x00\x00\x00\x00\x00\x00'),
            (RX, b'\x00\x54\x69\x6E\x79\x20\x4E\x6F'),
            (TX, b'\x70\x00\x00\x00\x00\x00\x00\x00'),
            (RX, b'\x10\x64\x65\x20\x2D\x20\x4D\x65'),
            (TX, b'\x60\x00\x00\x00\x00\x00\x00\x00'),
            (RX, b'\x00\x67\x61\x20\x44\x6F\x6D\x61'),
            (TX, b'\x70\x00\x00\x00\x00\x00\x00\x00'),
            (RX, b'\x15\x69\x6E\x73\x20\x21\x00\x00')
        ]
        if self.use_async:
            device_name = await self.network[2].sdo[0x1008].aget_raw()
        else:
            device_name = self.network[2].sdo[0x1008].raw
        self.assertEqual(device_name, "Tiny Node - Mega Domains !")

    async def test_segmented_download(self):
        self.data = [
            (TX, b'\x21\x00\x20\x00\x0d\x00\x00\x00'),
            (RX, b'\x60\x00\x20\x00\x00\x00\x00\x00'),
            (TX, b'\x00\x41\x20\x6c\x6f\x6e\x67\x20'),
            (RX, b'\x20\x00\x20\x00\x00\x00\x00\x00'),
            (TX, b'\x13\x73\x74\x72\x69\x6e\x67\x00'),
            (RX, b'\x30\x00\x20\x00\x00\x00\x00\x00')
        ]
        if self.use_async:
            await self.network[2].sdo['Writable string'].aset_raw('A long string')
        else:
            self.network[2].sdo['Writable string'].raw = 'A long string'

    async def test_block_download(self):
        self.data = [
            (TX, b'\xc6\x00\x20\x00\x1e\x00\x00\x00'),
            (RX, b'\xa4\x00\x20\x00\x7f\x00\x00\x00'),
            (TX, b'\x01\x41\x20\x72\x65\x61\x6c\x6c'),
            (TX, b'\x02\x79\x20\x72\x65\x61\x6c\x6c'),
            (TX, b'\x03\x79\x20\x6c\x6f\x6e\x67\x20'),
            (TX, b'\x04\x73\x74\x72\x69\x6e\x67\x2e'),
            (TX, b'\x85\x2e\x2e\x00\x00\x00\x00\x00'),
            (RX, b'\xa2\x05\x7f\x00\x00\x00\x00\x00'),
            (TX, b'\xd5\x45\x69\x00\x00\x00\x00\x00'),
            (RX, b'\xa1\x00\x00\x00\x00\x00\x00\x00')
        ]
        data = b'A really really long string...'
        if self.use_async:
            self.skipTest("Async SDO block download not implemented yet")
        else:
            with self.network[2].sdo['Writable string'].open(
                'wb', size=len(data), block_transfer=True) as fp:
                fp.write(data)

    async def test_segmented_download_zero_length(self):
        self.data = [
            (TX, b'\x21\x00\x20\x00\x00\x00\x00\x00'),
            (RX, b'\x60\x00\x20\x00\x00\x00\x00\x00'),
            (TX, b'\x0F\x00\x00\x00\x00\x00\x00\x00'),
            (RX, b'\x20\x00\x00\x00\x00\x00\x00\x00'),
        ]
        if self.use_async:
            await self.network[2].sdo[0x2000].aset_raw("")
        else:
            self.network[2].sdo[0x2000].raw = ""
        self.assertTrue(self.message_sent)

    async def test_block_upload(self):
        self.data = [
            (TX, b'\xa4\x08\x10\x00\x7f\x00\x00\x00'),
            (RX, b'\xc6\x08\x10\x00\x1a\x00\x00\x00'),
            (TX, b'\xa3\x00\x00\x00\x00\x00\x00\x00'),
            (RX, b'\x01\x54\x69\x6e\x79\x20\x4e\x6f'),
            (RX, b'\x02\x64\x65\x20\x2d\x20\x4d\x65'),
            (RX, b'\x03\x67\x61\x20\x44\x6f\x6d\x61'),
            (RX, b'\x84\x69\x6e\x73\x20\x21\x00\x00'),
            (TX, b'\xa2\x04\x7f\x00\x00\x00\x00\x00'),
            (RX, b'\xc9\x40\xe1\x00\x00\x00\x00\x00'),
            (TX, b'\xa1\x00\x00\x00\x00\x00\x00\x00')
        ]
        if self.use_async:
            self.skipTest("Async SDO block upload not implemented yet")
        else:
            with self.network[2].sdo[0x1008].open('r', block_transfer=True) as fp:
                data = fp.read()
        self.assertEqual(data, 'Tiny Node - Mega Domains !')

    async def test_sdo_block_upload_retransmit(self):
        """Trigger a retransmit by only validating a block partially."""
        self.data = [
            (TX, b'\xa4\x08\x10\x00\x7f\x00\x00\x00'),
            (RX, b'\xc4\x08\x10\x00\x00\x00\x00\x00'),
            (TX, b'\xa3\x00\x00\x00\x00\x00\x00\x00'),
            (RX, b'\x01\x74\x68\x65\x20\x63\x72\x61'),
            (RX, b'\x02\x7a\x79\x20\x66\x6f\x78\x20'),
            (RX, b'\x03\x6a\x75\x6d\x70\x73\x20\x6f'),
            (RX, b'\x04\x76\x65\x72\x20\x74\x68\x65'),
            (RX, b'\x05\x20\x6c\x61\x7a\x79\x20\x64'),
            (RX, b'\x06\x6f\x67\x0a\x74\x68\x65\x20'),
            (RX, b'\x07\x63\x72\x61\x7a\x79\x20\x66'),
            (RX, b'\x08\x6f\x78\x20\x6a\x75\x6d\x70'),
            (RX, b'\x09\x73\x20\x6f\x76\x65\x72\x20'),
            (RX, b'\x0a\x74\x68\x65\x20\x6c\x61\x7a'),
            (RX, b'\x0b\x79\x20\x64\x6f\x67\x0a\x74'),
            (RX, b'\x0c\x68\x65\x20\x63\x72\x61\x7a'),
            (RX, b'\x0d\x79\x20\x66\x6f\x78\x20\x6a'),
            (RX, b'\x0e\x75\x6d\x70\x73\x20\x6f\x76'),
            (RX, b'\x0f\x65\x72\x20\x74\x68\x65\x20'),
            (RX, b'\x10\x6c\x61\x7a\x79\x20\x64\x6f'),
            (RX, b'\x11\x67\x0a\x74\x68\x65\x20\x63'),
            (RX, b'\x12\x72\x61\x7a\x79\x20\x66\x6f'),
            (RX, b'\x13\x78\x20\x6a\x75\x6d\x70\x73'),
            (RX, b'\x14\x20\x6f\x76\x65\x72\x20\x74'),
            (RX, b'\x15\x68\x65\x20\x6c\x61\x7a\x79'),
            (RX, b'\x16\x20\x64\x6f\x67\x0a\x74\x68'),
            (RX, b'\x17\x65\x20\x63\x72\x61\x7a\x79'),
            (RX, b'\x18\x20\x66\x6f\x78\x20\x6a\x75'),
            (RX, b'\x19\x6d\x70\x73\x20\x6f\x76\x65'),
            (RX, b'\x1a\x72\x20\x74\x68\x65\x20\x6c'),
            (RX, b'\x1b\x61\x7a\x79\x20\x64\x6f\x67'),
            (RX, b'\x1c\x0a\x74\x68\x65\x20\x63\x72'),
            (RX, b'\x1d\x61\x7a\x79\x20\x66\x6f\x78'),
            (RX, b'\x1e\x20\x6a\x75\x6d\x70\x73\x20'),
            (RX, b'\x1f\x6f\x76\x65\x72\x20\x74\x68'),
            (RX, b'\x20\x65\x20\x6c\x61\x7a\x79\x20'),
            (RX, b'\x21\x64\x6f\x67\x0a\x74\x68\x65'),
            (RX, b'\x22\x20\x63\x72\x61\x7a\x79\x20'),
            (RX, b'\x23\x66\x6f\x78\x20\x6a\x75\x6d'),
            (RX, b'\x24\x70\x73\x20\x6f\x76\x65\x72'),
            (RX, b'\x25\x20\x74\x68\x65\x20\x6c\x61'),
            (RX, b'\x26\x7a\x79\x20\x64\x6f\x67\x0a'),
            (RX, b'\x27\x74\x68\x65\x20\x63\x72\x61'),
            (RX, b'\x28\x7a\x79\x20\x66\x6f\x78\x20'),
            (RX, b'\x29\x6a\x75\x6d\x70\x73\x20\x6f'),
            (RX, b'\x2a\x76\x65\x72\x20\x74\x68\x65'),
            (RX, b'\x2b\x20\x6c\x61\x7a\x79\x20\x64'),
            (RX, b'\x2c\x6f\x67\x0a\x74\x68\x65\x20'),
            (RX, b'\x2d\x63\x72\x61\x7a\x79\x20\x66'),
            (RX, b'\x2e\x6f\x78\x20\x6a\x75\x6d\x70'),
            (RX, b'\x2f\x73\x20\x6f\x76\x65\x72\x20'),
            (RX, b'\x30\x74\x68\x65\x20\x6c\x61\x7a'),
            (RX, b'\x31\x79\x20\x64\x6f\x67\x0a\x74'),
            (RX, b'\x32\x68\x65\x20\x63\x72\x61\x7a'),
            (RX, b'\x34\x79\x20\x66\x6f\x78\x20\x6a'),  # --> Wrong seqno (x34 instead of x33)
            (RX, b'\x33\x75\x6d\x70\x73\x20\x6f\x76'),  # All the following frames until end of block
            (RX, b'\x35\x65\x72\x20\x74\x68\x65\x20'),  # will be ignored by the client and should be 
            (RX, b'\x36\x6c\x61\x7a\x79\x20\x64\x6f'),  # resent by server.
            (RX, b'\x37\x67\x0a\x74\x68\x65\x20\x63'),  
            (RX, b'\x38\x72\x61\x7a\x79\x20\x66\x6f'),
            (RX, b'\x39\x78\x20\x6a\x75\x6d\x70\x73'),
            (RX, b'\x3a\x20\x6f\x76\x65\x72\x20\x74'),
            (RX, b'\x3b\x68\x65\x20\x6c\x61\x7a\x79'),
            (RX, b'\x3c\x20\x64\x6f\x67\x0a\x74\x68'),
            (RX, b'\x3d\x65\x20\x63\x72\x61\x7a\x79'),
            (RX, b'\x3e\x20\x66\x6f\x78\x20\x6a\x75'),
            (RX, b'\x3f\x6d\x70\x73\x20\x6f\x76\x65'),
            (RX, b'\x40\x72\x20\x74\x68\x65\x20\x6c'),
            (RX, b'\x41\x61\x7a\x79\x20\x64\x6f\x67'),
            (RX, b'\x42\x0a\x74\x68\x65\x20\x63\x72'),
            (RX, b'\x43\x61\x7a\x79\x20\x66\x6f\x78'),
            (RX, b'\x44\x20\x6a\x75\x6d\x70\x73\x20'),
            (RX, b'\x45\x6f\x76\x65\x72\x20\x74\x68'),
            (RX, b'\x46\x65\x20\x6c\x61\x7a\x79\x20'),
            (RX, b'\x47\x64\x6f\x67\x0a\x74\x68\x65'),
            (RX, b'\x48\x20\x63\x72\x61\x7a\x79\x20'),
            (RX, b'\x49\x66\x6f\x78\x20\x6a\x75\x6d'),
            (RX, b'\x4a\x70\x73\x20\x6f\x76\x65\x72'),
            (RX, b'\x4b\x20\x74\x68\x65\x20\x6c\x61'),
            (RX, b'\x4c\x7a\x79\x20\x64\x6f\x67\x0a'),
            (RX, b'\x4d\x74\x68\x65\x20\x63\x72\x61'),
            (RX, b'\x4e\x7a\x79\x20\x66\x6f\x78\x20'),
            (RX, b'\x4f\x6a\x75\x6d\x70\x73\x20\x6f'),
            (RX, b'\x50\x76\x65\x72\x20\x74\x68\x65'),
            (RX, b'\x51\x20\x6c\x61\x7a\x79\x20\x64'),
            (RX, b'\x52\x6f\x67\x0a\x74\x68\x65\x20'),
            (RX, b'\x53\x63\x72\x61\x7a\x79\x20\x66'),
            (RX, b'\x54\x6f\x78\x20\x6a\x75\x6d\x70'),
            (RX, b'\x55\x73\x20\x6f\x76\x65\x72\x20'),
            (RX, b'\x56\x74\x68\x65\x20\x6c\x61\x7a'),
            (RX, b'\x57\x79\x20\x64\x6f\x67\x0a\x74'),
            (RX, b'\x58\x68\x65\x20\x63\x72\x61\x7a'),
            (RX, b'\x59\x79\x20\x66\x6f\x78\x20\x6a'),
            (RX, b'\x5a\x75\x6d\x70\x73\x20\x6f\x76'),
            (RX, b'\x5b\x65\x72\x20\x74\x68\x65\x20'),
            (RX, b'\x5c\x6c\x61\x7a\x79\x20\x64\x6f'),
            (RX, b'\x5d\x67\x0a\x74\x68\x65\x20\x63'),
            (RX, b'\x5e\x72\x61\x7a\x79\x20\x66\x6f'),
            (RX, b'\x5f\x78\x20\x6a\x75\x6d\x70\x73'),
            (RX, b'\x60\x20\x6f\x76\x65\x72\x20\x74'),
            (RX, b'\x61\x68\x65\x20\x6c\x61\x7a\x79'),
            (RX, b'\x62\x20\x64\x6f\x67\x0a\x74\x68'),
            (RX, b'\x63\x65\x20\x63\x72\x61\x7a\x79'),
            (RX, b'\x64\x20\x66\x6f\x78\x20\x6a\x75'),
            (RX, b'\x65\x6d\x70\x73\x20\x6f\x76\x65'),
            (RX, b'\x66\x72\x20\x74\x68\x65\x20\x6c'),
            (RX, b'\x67\x61\x7a\x79\x20\x64\x6f\x67'),
            (RX, b'\x68\x0a\x74\x68\x65\x20\x63\x72'),
            (RX, b'\x69\x61\x7a\x79\x20\x66\x6f\x78'),
            (RX, b'\x6a\x20\x6a\x75\x6d\x70\x73\x20'),
            (RX, b'\x6b\x6f\x76\x65\x72\x20\x74\x68'),
            (RX, b'\x6c\x65\x20\x6c\x61\x7a\x79\x20'),
            (RX, b'\x6d\x64\x6f\x67\x0a\x74\x68\x65'),
            (RX, b'\x6e\x20\x63\x72\x61\x7a\x79\x20'),
            (RX, b'\x6f\x66\x6f\x78\x20\x6a\x75\x6d'),
            (RX, b'\x70\x70\x73\x20\x6f\x76\x65\x72'),
            (RX, b'\x71\x20\x74\x68\x65\x20\x6c\x61'),
            (RX, b'\x72\x7a\x79\x20\x64\x6f\x67\x0a'),
            (RX, b'\x73\x74\x68\x65\x20\x63\x72\x61'),
            (RX, b'\x74\x7a\x79\x20\x66\x6f\x78\x20'),
            (RX, b'\x75\x6a\x75\x6d\x70\x73\x20\x6f'),
            (RX, b'\x76\x76\x65\x72\x20\x74\x68\x65'),
            (RX, b'\x77\x20\x6c\x61\x7a\x79\x20\x64'),
            (RX, b'\x78\x6f\x67\x0a\x74\x68\x65\x20'),
            (RX, b'\x79\x63\x72\x61\x7a\x79\x20\x66'),
            (RX, b'\x7a\x6f\x78\x20\x6a\x75\x6d\x70'),
            (RX, b'\x7b\x73\x20\x6f\x76\x65\x72\x20'),
            (RX, b'\x7c\x74\x68\x65\x20\x6c\x61\x7a'),
            (RX, b'\x7d\x79\x20\x64\x6f\x67\x0a\x74'),
            (RX, b'\x7e\x68\x65\x20\x63\x72\x61\x7a'),
            (RX, b'\x7f\x79\x20\x66\x6f\x78\x20\x6a'),  # --> Last element of block
            (TX, b'\xa2\x32\x7f\x00\x00\x00\x00\x00'),  # --> Last good seqno (x32)
            (RX, b'\x01\x79\x20\x66\x6f\x78\x20\x6a'),  # --> Server starts resending from last acknowledged block
            (RX, b'\x02\x75\x6d\x70\x73\x20\x6f\x76'),
            (RX, b'\x03\x65\x72\x20\x74\x68\x65\x20'),
            (RX, b'\x04\x6c\x61\x7a\x79\x20\x64\x6f'),
            (RX, b'\x05\x67\x0a\x74\x68\x65\x20\x63'),
            (RX, b'\x06\x72\x61\x7a\x79\x20\x66\x6f'),
            (RX, b'\x07\x78\x20\x6a\x75\x6d\x70\x73'),
            (RX, b'\x08\x20\x6f\x76\x65\x72\x20\x74'),
            (RX, b'\x09\x68\x65\x20\x6c\x61\x7a\x79'),
            (RX, b'\x0a\x20\x64\x6f\x67\x0a\x74\x68'),
            (RX, b'\x0b\x65\x20\x63\x72\x61\x7a\x79'),
            (RX, b'\x0c\x20\x66\x6f\x78\x20\x6a\x75'),
            (RX, b'\x0d\x6d\x70\x73\x20\x6f\x76\x65'),
            (RX, b'\x0e\x72\x20\x74\x68\x65\x20\x6c'),
            (RX, b'\x0f\x61\x7a\x79\x20\x64\x6f\x67'),
            (RX, b'\x10\x0a\x74\x68\x65\x20\x63\x72'),
            (RX, b'\x11\x61\x7a\x79\x20\x66\x6f\x78'),
            (RX, b'\x12\x20\x6a\x75\x6d\x70\x73\x20'),
            (RX, b'\x13\x6f\x76\x65\x72\x20\x74\x68'),
            (RX, b'\x14\x65\x20\x6c\x61\x7a\x79\x20'),
            (RX, b'\x15\x64\x6f\x67\x0a\x74\x68\x65'),
            (RX, b'\x16\x20\x63\x72\x61\x7a\x79\x20'),
            (RX, b'\x17\x66\x6f\x78\x20\x6a\x75\x6d'),
            (RX, b'\x18\x70\x73\x20\x6f\x76\x65\x72'),
            (RX, b'\x19\x20\x74\x68\x65\x20\x6c\x61'),
            (RX, b'\x1a\x7a\x79\x20\x64\x6f\x67\x0a'),
            (RX, b'\x1b\x74\x68\x65\x20\x63\x72\x61'),
            (RX, b'\x1c\x7a\x79\x20\x66\x6f\x78\x20'),
            (RX, b'\x1d\x6a\x75\x6d\x70\x73\x20\x6f'),
            (RX, b'\x1e\x76\x65\x72\x20\x74\x68\x65'),
            (RX, b'\x1f\x20\x6c\x61\x7a\x79\x20\x64'),
            (RX, b'\x20\x6f\x67\x0a\x74\x68\x65\x20'),
            (RX, b'\x21\x63\x72\x61\x7a\x79\x20\x66'),
            (RX, b'\x22\x6f\x78\x20\x6a\x75\x6d\x70'),
            (RX, b'\x23\x73\x20\x6f\x76\x65\x72\x20'),
            (RX, b'\x24\x74\x68\x65\x20\x6c\x61\x7a'),
            (RX, b'\x25\x79\x20\x64\x6f\x67\x0a\x74'),
            (RX, b'\x26\x68\x65\x20\x63\x72\x61\x7a'),
            (RX, b'\x27\x79\x20\x66\x6f\x78\x20\x6a'),
            (RX, b'\x28\x75\x6d\x70\x73\x20\x6f\x76'),
            (RX, b'\x29\x65\x72\x20\x74\x68\x65\x20'),
            (RX, b'\x2a\x6c\x61\x7a\x79\x20\x64\x6f'),
            (RX, b'\x2b\x67\x0a\x74\x68\x65\x20\x63'),
            (RX, b'\x2c\x72\x61\x7a\x79\x20\x66\x6f'),
            (RX, b'\x2d\x78\x20\x6a\x75\x6d\x70\x73'),
            (RX, b'\x2e\x20\x6f\x76\x65\x72\x20\x74'),
            (RX, b'\x2f\x68\x65\x20\x6c\x61\x7a\x79'),
            (RX, b'\x30\x20\x64\x6f\x67\x0a\x74\x68'),
            (RX, b'\x31\x65\x20\x63\x72\x61\x7a\x79'),
            (RX, b'\x32\x20\x66\x6f\x78\x20\x6a\x75'),
            (RX, b'\x33\x6d\x70\x73\x20\x6f\x76\x65'),
            (RX, b'\x34\x72\x20\x74\x68\x65\x20\x6c'),
            (RX, b'\x35\x61\x7a\x79\x20\x64\x6f\x67'),
            (RX, b'\x36\x0a\x74\x68\x65\x20\x63\x72'),
            (RX, b'\x37\x61\x7a\x79\x20\x66\x6f\x78'),
            (RX, b'\x38\x20\x6a\x75\x6d\x70\x73\x20'),
            (RX, b'\x39\x6f\x76\x65\x72\x20\x74\x68'),
            (RX, b'\x3a\x65\x20\x6c\x61\x7a\x79\x20'),
            (RX, b'\x3b\x64\x6f\x67\x0a\x74\x68\x65'),
            (RX, b'\x3c\x20\x63\x72\x61\x7a\x79\x20'),
            (RX, b'\x3d\x66\x6f\x78\x20\x6a\x75\x6d'),
            (RX, b'\x3e\x70\x73\x20\x6f\x76\x65\x72'),
            (RX, b'\x3f\x20\x74\x68\x65\x20\x6c\x61'),
            (RX, b'\x40\x7a\x79\x20\x64\x6f\x67\x0a'),
            (RX, b'\x41\x74\x68\x65\x20\x63\x72\x61'),
            (RX, b'\x42\x7a\x79\x20\x66\x6f\x78\x20'),
            (RX, b'\x43\x6a\x75\x6d\x70\x73\x20\x6f'),
            (RX, b'\x44\x76\x65\x72\x20\x74\x68\x65'),
            (RX, b'\x45\x20\x6c\x61\x7a\x79\x20\x64'),
            (RX, b'\x46\x6f\x67\x0a\x74\x68\x65\x20'),
            (RX, b'\x47\x63\x72\x61\x7a\x79\x20\x66'),
            (RX, b'\x48\x6f\x78\x20\x6a\x75\x6d\x70'),
            (RX, b'\x49\x73\x20\x6f\x76\x65\x72\x20'),
            (RX, b'\x4a\x74\x68\x65\x20\x6c\x61\x7a'),
            (RX, b'\x4b\x79\x20\x64\x6f\x67\x0a\x74'),
            (RX, b'\x4c\x68\x65\x20\x63\x72\x61\x7a'),
            (RX, b'\x4d\x79\x20\x66\x6f\x78\x20\x6a'),
            (RX, b'\x4e\x75\x6d\x70\x73\x20\x6f\x76'),
            (RX, b'\x4f\x65\x72\x20\x74\x68\x65\x20'),
            (RX, b'\x50\x6c\x61\x7a\x79\x20\x64\x6f'),
            (RX, b'\x51\x67\x0a\x74\x68\x65\x20\x63'),
            (RX, b'\x52\x72\x61\x7a\x79\x20\x66\x6f'),
            (RX, b'\x53\x78\x20\x6a\x75\x6d\x70\x73'),
            (RX, b'\x54\x20\x6f\x76\x65\x72\x20\x74'),
            (RX, b'\x55\x68\x65\x20\x6c\x61\x7a\x79'),
            (RX, b'\x56\x20\x64\x6f\x67\x0a\x74\x68'),
            (RX, b'\x57\x65\x20\x63\x72\x61\x7a\x79'),
            (RX, b'\x58\x20\x66\x6f\x78\x20\x6a\x75'),
            (RX, b'\x59\x6d\x70\x73\x20\x6f\x76\x65'),
            (RX, b'\x5a\x72\x20\x74\x68\x65\x20\x6c'),
            (RX, b'\x5b\x61\x7a\x79\x20\x64\x6f\x67'),
            (RX, b'\x5c\x0a\x74\x68\x65\x20\x63\x72'),
            (RX, b'\x5d\x61\x7a\x79\x20\x66\x6f\x78'),
            (RX, b'\x5e\x20\x6a\x75\x6d\x70\x73\x20'),
            (RX, b'\x5f\x6f\x76\x65\x72\x20\x74\x68'),
            (RX, b'\x60\x65\x20\x6c\x61\x7a\x79\x20'),
            (RX, b'\x61\x64\x6f\x67\x0a\x74\x68\x65'),
            (RX, b'\x62\x20\x63\x72\x61\x7a\x79\x20'),
            (RX, b'\x63\x66\x6f\x78\x20\x6a\x75\x6d'),
            (RX, b'\x64\x70\x73\x20\x6f\x76\x65\x72'),
            (RX, b'\x65\x20\x74\x68\x65\x20\x6c\x61'),
            (RX, b'\x66\x7a\x79\x20\x64\x6f\x67\x0a'),
            (RX, b'\x67\x74\x68\x65\x20\x63\x72\x61'),
            (RX, b'\x68\x7a\x79\x20\x66\x6f\x78\x20'),
            (RX, b'\x69\x6a\x75\x6d\x70\x73\x20\x6f'),
            (RX, b'\x6a\x76\x65\x72\x20\x74\x68\x65'),
            (RX, b'\x6b\x20\x6c\x61\x7a\x79\x20\x64'),
            (RX, b'\x6c\x6f\x67\x0a\x74\x68\x65\x20'),
            (RX, b'\x6d\x63\x72\x61\x7a\x79\x20\x66'),
            (RX, b'\x6e\x6f\x78\x20\x6a\x75\x6d\x70'),
            (RX, b'\x6f\x73\x20\x6f\x76\x65\x72\x20'),
            (RX, b'\x70\x74\x68\x65\x20\x6c\x61\x7a'),
            (RX, b'\x71\x79\x20\x64\x6f\x67\x0a\x74'),
            (RX, b'\x72\x68\x65\x20\x63\x72\x61\x7a'),
            (RX, b'\x73\x79\x20\x66\x6f\x78\x20\x6a'),
            (RX, b'\x74\x75\x6d\x70\x73\x20\x6f\x76'),
            (RX, b'\x75\x65\x72\x20\x74\x68\x65\x20'),
            (RX, b'\x76\x6c\x61\x7a\x79\x20\x64\x6f'),
            (RX, b'\x77\x67\x0a\x74\x68\x65\x20\x63'),
            (RX, b'\x78\x72\x61\x7a\x79\x20\x66\x6f'),
            (RX, b'\x79\x78\x20\x6a\x75\x6d\x70\x73'),
            (RX, b'\x7a\x20\x6f\x76\x65\x72\x20\x74'),
            (RX, b'\x7b\x68\x65\x20\x6c\x61\x7a\x79'),
            (RX, b'\x7c\x20\x64\x6f\x67\x0a\x74\x68'),
            (RX, b'\x7d\x65\x20\x63\x72\x61\x7a\x79'),
            (RX, b'\x7e\x20\x66\x6f\x78\x20\x6a\x75'),
            (RX, b'\x7f\x6d\x70\x73\x20\x6f\x76\x65'),
            (TX, b'\xa2\x7f\x7f\x00\x00\x00\x00\x00'), # --> This block is acknowledged without issues
            (RX, b'\x01\x72\x20\x74\x68\x65\x20\x6c'),
            (RX, b'\x02\x61\x7a\x79\x20\x64\x6f\x67'),
            (RX, b'\x03\x0a\x74\x68\x65\x20\x63\x72'),
            (RX, b'\x04\x61\x7a\x79\x20\x66\x6f\x78'),
            (RX, b'\x05\x20\x6a\x75\x6d\x70\x73\x20'),
            (RX, b'\x06\x6f\x76\x65\x72\x20\x74\x68'),
            (RX, b'\x07\x65\x20\x6c\x61\x7a\x79\x20'),
            (RX, b'\x08\x64\x6f\x67\x0a\x74\x68\x65'),
            (RX, b'\x09\x20\x63\x72\x61\x7a\x79\x20'),
            (RX, b'\x0a\x66\x6f\x78\x20\x6a\x75\x6d'),
            (RX, b'\x0b\x70\x73\x20\x6f\x76\x65\x72'),
            (RX, b'\x0c\x20\x74\x68\x65\x20\x6c\x61'),
            (RX, b'\x0d\x7a\x79\x20\x64\x6f\x67\x0a'),
            (RX, b'\x0e\x74\x68\x65\x20\x63\x72\x61'),
            (RX, b'\x0f\x7a\x79\x20\x66\x6f\x78\x20'),
            (RX, b'\x10\x6a\x75\x6d\x70\x73\x20\x6f'),
            (RX, b'\x11\x76\x65\x72\x20\x74\x68\x65'),
            (RX, b'\x12\x20\x6c\x61\x7a\x79\x20\x64'),
            (RX, b'\x13\x6f\x67\x0a\x74\x68\x65\x20'),
            (RX, b'\x14\x63\x72\x61\x7a\x79\x20\x66'),
            (RX, b'\x15\x6f\x78\x20\x6a\x75\x6d\x70'),
            (RX, b'\x16\x73\x20\x6f\x76\x65\x72\x20'),
            (RX, b'\x17\x74\x68\x65\x20\x6c\x61\x7a'),
            (RX, b'\x18\x79\x20\x64\x6f\x67\x0a\x74'),
            (RX, b'\x19\x68\x65\x20\x63\x72\x61\x7a'),
            (RX, b'\x1a\x79\x20\x66\x6f\x78\x20\x6a'),
            (RX, b'\x1b\x75\x6d\x70\x73\x20\x6f\x76'),
            (RX, b'\x1c\x65\x72\x20\x74\x68\x65\x20'),
            (RX, b'\x1d\x6c\x61\x7a\x79\x20\x64\x6f'),
            (RX, b'\x1e\x67\x0a\x74\x68\x65\x20\x63'),
            (RX, b'\x1f\x72\x61\x7a\x79\x20\x66\x6f'),
            (RX, b'\x20\x78\x20\x6a\x75\x6d\x70\x73'),
            (RX, b'\x21\x20\x6f\x76\x65\x72\x20\x74'),
            (RX, b'\x22\x68\x65\x20\x6c\x61\x7a\x79'),
            (RX, b'\xa3\x20\x64\x6f\x67\x0a\x00\x00'),
            (TX, b'\xa2\x23\x7f\x00\x00\x00\x00\x00'),
            (RX, b'\xc9\x3b\x49\x00\x00\x00\x00\x00'),
            (TX, b'\xa1\x00\x00\x00\x00\x00\x00\x00'), # --> Transfer ends without issues
        ]
        if self.use_async:
            self.skipTest("Async SDO block upload not implemented yet")
        else:
            with self.network[2].sdo[0x1008].open('r', block_transfer=True) as fp:
                data = fp.read()
        self.assertEqual(data, 39 * 'the crazy fox jumps over the lazy dog\n')

    async def test_writable_file(self):
        self.data = [
            (TX, b'\x20\x00\x20\x00\x00\x00\x00\x00'),
            (RX, b'\x60\x00\x20\x00\x00\x00\x00\x00'),
            (TX, b'\x00\x31\x32\x33\x34\x35\x36\x37'),
            (RX, b'\x20\x00\x20\x00\x00\x00\x00\x00'),
            (TX, b'\x1a\x38\x39\x00\x00\x00\x00\x00'),
            (RX, b'\x30\x00\x20\x00\x00\x00\x00\x00'),
            (TX, b'\x0f\x00\x00\x00\x00\x00\x00\x00'),
            (RX, b'\x20\x00\x20\x00\x00\x00\x00\x00')
        ]
        if self.use_async:
            self.skipTest("Async SDO writable file not implemented yet")
        else:
            with self.network[2].sdo['Writable string'].open('wb') as fp:
                fp.write(b'1234')
                fp.write(b'56789')
            self.assertTrue(fp.closed)
            # Write on closed file
            with self.assertRaises(ValueError):
                fp.write(b'123')

    async def test_abort(self):
        self.data = [
            (TX, b'\x40\x18\x10\x01\x00\x00\x00\x00'),
            (RX, b'\x80\x18\x10\x01\x11\x00\x09\x06')
        ]
        if self.use_async:
            with self.assertRaises(canopen.SdoAbortedError) as cm:
                _ = await self.network[2].sdo[0x1018][1].aget_raw()
        else:
            with self.assertRaises(canopen.SdoAbortedError) as cm:
                _ = self.network[2].sdo[0x1018][1].raw
        self.assertEqual(cm.exception.code, 0x06090011)

    async def test_add_sdo_channel(self):
        client = self.network[2].add_sdo(0x123456, 0x234567)
        self.assertIn(client, self.network[2].sdo_channels)

    async def test_async_protection(self):
        self.data = [
            (TX, b'\x40\x18\x10\x01\x00\x00\x00\x00'),
            (RX, b'\x43\x18\x10\x01\x04\x00\x00\x00')
        ]
        if self.use_async:
            # Test that regular commands are not allowed in async mode
            with self.assertRaises(RuntimeError):
                _ = self.network[2].sdo[0x1018][1].raw
        else:
            self.skipTest("No async protection test needed in sync mode")


class TestSDOSync(TestSDO):
    """ Run tests in synchronous mode. """
    __test__ = True
    use_async = False


class TestSDOAsync(TestSDO):
    """ Run tests in asynchronous mode. """
    __test__ = True
    use_async = True


class TestSDOClientDatatypes(unittest.IsolatedAsyncioTestCase):
    """Test the SDO client uploads with the different data types in CANopen."""

    __test__ = False  # This is a base class, tests should not be run directly.
    use_async: bool

    def _send_message(self, can_id, data, remote=False):
        """Will be used instead of the usual Network.send_message method.

        Checks that the message data is according to expected and answers
        with the provided data.
        """
        next_data = self.data.pop(0)
        self.assertEqual(next_data[0], TX, "No transmission was expected")
        self.assertSequenceEqual(data, next_data[1])
        self.assertEqual(can_id, 0x602)
        while self.data and self.data[0][0] == RX:
            self.network.notify(0x582, self.data.pop(0)[1], 0.0)

    def setUp(self):
        loop = None
        if self.use_async:
            loop = asyncio.get_event_loop()

        network = canopen.Network(loop=loop)
        network.NOTIFIER_SHUTDOWN_TIMEOUT = 0.0
        network.send_message = self._send_message
        with AllowBlocking():
            node = network.add_node(2, DATATYPES_EDS)
        node.sdo.RESPONSE_TIMEOUT = 0.01
        self.node = node
        self.network = network

    def tearDown(self):
        self.network.disconnect()

    async def test_boolean(self):
        self.data = [
            (TX, b'\x40\x01\x20\x00\x00\x00\x00\x00'),
            (RX, b'\x4f\x01\x20\x00\xfe\xfd\xfc\xfb')
        ]
        if self.use_async:
            data = await self.network[2].sdo.aupload(0x2000 + dt.BOOLEAN, 0)
        else:
            data = self.network[2].sdo.upload(0x2000 + dt.BOOLEAN, 0)
        self.assertEqual(data, b'\xfe')

    async def test_unsigned8(self):
        self.data = [
            (TX, b'\x40\x05\x20\x00\x00\x00\x00\x00'),
            (RX, b'\x4f\x05\x20\x00\xfe\xfd\xfc\xfb')
        ]
        if self.use_async:
            data = await self.network[2].sdo.aupload(0x2000 + dt.UNSIGNED8, 0)
        else:
            data = self.network[2].sdo.upload(0x2000 + dt.UNSIGNED8, 0)
        self.assertEqual(data, b'\xfe')

    async def test_unsigned16(self):
        self.data = [
            (TX, b'\x40\x06\x20\x00\x00\x00\x00\x00'),
            (RX, b'\x4b\x06\x20\x00\xfe\xfd\xfc\xfb')
        ]
        if self.use_async:
            data = await self.network[2].sdo.aupload(0x2000 + dt.UNSIGNED16, 0)
        else:
            data = self.network[2].sdo.upload(0x2000 + dt.UNSIGNED16, 0)
        self.assertEqual(data, b'\xfe\xfd')

    async def test_unsigned24(self):
        self.data = [
            (TX, b'\x40\x16\x20\x00\x00\x00\x00\x00'),
            (RX, b'\x47\x16\x20\x00\xfe\xfd\xfc\xfb')
        ]
        if self.use_async:
            data = await self.network[2].sdo.aupload(0x2000 + dt.UNSIGNED24, 0)
        else:
            data = self.network[2].sdo.upload(0x2000 + dt.UNSIGNED24, 0)
        self.assertEqual(data, b'\xfe\xfd\xfc')

    async def test_unsigned32(self):
        self.data = [
            (TX, b'\x40\x07\x20\x00\x00\x00\x00\x00'),
            (RX, b'\x43\x07\x20\x00\xfe\xfd\xfc\xfb')
        ]
        if self.use_async:
            data = await self.network[2].sdo.aupload(0x2000 + dt.UNSIGNED32, 0)
        else:
            data = self.network[2].sdo.upload(0x2000 + dt.UNSIGNED32, 0)
        self.assertEqual(data, b'\xfe\xfd\xfc\xfb')

    async def test_unsigned40(self):
        self.data = [
            (TX, b'\x40\x18\x20\x00\x00\x00\x00\x00'),
            (RX, b'\x41\x18\x20\x00\xfe\xfd\xfc\xfb'),
            (TX, b'\x60\x00\x00\x00\x00\x00\x00\x00'),
            (RX, b'\x05\xb2\x01\x20\x02\x91\x12\x03'),
        ]
        if self.use_async:
            data = await self.network[2].sdo.aupload(0x2000 + dt.UNSIGNED40, 0)
        else:
            data = self.network[2].sdo.upload(0x2000 + dt.UNSIGNED40, 0)
        self.assertEqual(data, b'\xb2\x01\x20\x02\x91')

    async def test_unsigned48(self):
        self.data = [
            (TX, b'\x40\x19\x20\x00\x00\x00\x00\x00'),
            (RX, b'\x41\x19\x20\x00\xfe\xfd\xfc\xfb'),
            (TX, b'\x60\x00\x00\x00\x00\x00\x00\x00'),
            (RX, b'\x03\xb2\x01\x20\x02\x91\x12\x03'),
        ]
        if self.use_async:
            data = await self.network[2].sdo.aupload(0x2000 + dt.UNSIGNED48, 0)
        else:
            data = self.network[2].sdo.upload(0x2000 + dt.UNSIGNED48, 0)
        self.assertEqual(data, b'\xb2\x01\x20\x02\x91\x12')

    async def test_unsigned56(self):
        self.data = [
            (TX, b'\x40\x1a\x20\x00\x00\x00\x00\x00'),
            (RX, b'\x41\x1a\x20\x00\xfe\xfd\xfc\xfb'),
            (TX, b'\x60\x00\x00\x00\x00\x00\x00\x00'),
            (RX, b'\x01\xb2\x01\x20\x02\x91\x12\x03'),
        ]
        if self.use_async:
            data = await self.network[2].sdo.aupload(0x2000 + dt.UNSIGNED56, 0)
        else:
            data = self.network[2].sdo.upload(0x2000 + dt.UNSIGNED56, 0)
        self.assertEqual(data, b'\xb2\x01\x20\x02\x91\x12\x03')

    async def test_unsigned64(self):
        self.data = [
            (TX, b'\x40\x1b\x20\x00\x00\x00\x00\x00'),
            (RX, b'\x41\x1b\x20\x00\xfe\xfd\xfc\xfb'),
            (TX, b'\x60\x00\x00\x00\x00\x00\x00\x00'),
            (RX, b'\x00\xb2\x01\x20\x02\x91\x12\x03'),
            (TX, b'\x70\x00\x00\x00\x00\x00\x00\x00'),
            (RX, b'\x1d\x19\x21\x70\xfe\xfd\xfc\xfb'),
        ]
        if self.use_async:
            data = await self.network[2].sdo.aupload(0x2000 + dt.UNSIGNED64, 0)
        else:
            data = self.network[2].sdo.upload(0x2000 + dt.UNSIGNED64, 0)
        self.assertEqual(data, b'\xb2\x01\x20\x02\x91\x12\x03\x19')

    async def test_integer8(self):
        self.data = [
            (TX, b'\x40\x02\x20\x00\x00\x00\x00\x00'),
            (RX, b'\x4f\x02\x20\x00\xfe\xfd\xfc\xfb')
        ]
        if self.use_async:
            data = await self.network[2].sdo.aupload(0x2000 + dt.INTEGER8, 0)
        else:
            data = self.network[2].sdo.upload(0x2000 + dt.INTEGER8, 0)
        self.assertEqual(data, b'\xfe')

    async def test_integer16(self):
        self.data = [
            (TX, b'\x40\x03\x20\x00\x00\x00\x00\x00'),
            (RX, b'\x4b\x03\x20\x00\xfe\xfd\xfc\xfb')
        ]
        if self.use_async:
            data = await self.network[2].sdo.aupload(0x2000 + dt.INTEGER16, 0)
        else:
            data = self.network[2].sdo.upload(0x2000 + dt.INTEGER16, 0)
        self.assertEqual(data, b'\xfe\xfd')

    async def test_integer24(self):
        self.data = [
            (TX, b'\x40\x10\x20\x00\x00\x00\x00\x00'),
            (RX, b'\x47\x10\x20\x00\xfe\xfd\xfc\xfb')
        ]
        if self.use_async:
            data = await self.network[2].sdo.aupload(0x2000 + dt.INTEGER24, 0)
        else:
            data = self.network[2].sdo.upload(0x2000 + dt.INTEGER24, 0)
        self.assertEqual(data, b'\xfe\xfd\xfc')

    async def test_integer32(self):
        self.data = [
            (TX, b'\x40\x04\x20\x00\x00\x00\x00\x00'),
            (RX, b'\x43\x04\x20\x00\xfe\xfd\xfc\xfb')
        ]
        if self.use_async:
            data = await self.network[2].sdo.aupload(0x2000 + dt.INTEGER32, 0)
        else:
            data = self.network[2].sdo.upload(0x2000 + dt.INTEGER32, 0)
        self.assertEqual(data, b'\xfe\xfd\xfc\xfb')

    async def test_integer40(self):
        self.data = [
            (TX, b'\x40\x12\x20\x00\x00\x00\x00\x00'),
            (RX, b'\x41\x12\x20\x00\xfe\xfd\xfc\xfb'),
            (TX, b'\x60\x00\x00\x00\x00\x00\x00\x00'),
            (RX, b'\x05\xb2\x01\x20\x02\x91\x12\x03'),
        ]
        if self.use_async:
            data = await self.network[2].sdo.aupload(0x2000 + dt.INTEGER40, 0)
        else:
            data = self.network[2].sdo.upload(0x2000 + dt.INTEGER40, 0)
        self.assertEqual(data, b'\xb2\x01\x20\x02\x91')

    async def test_integer48(self):
        self.data = [
            (TX, b'\x40\x13\x20\x00\x00\x00\x00\x00'),
            (RX, b'\x41\x13\x20\x00\xfe\xfd\xfc\xfb'),
            (TX, b'\x60\x00\x00\x00\x00\x00\x00\x00'),
            (RX, b'\x03\xb2\x01\x20\x02\x91\x12\x03'),
        ]
        if self.use_async:
            data = await self.network[2].sdo.aupload(0x2000 + dt.INTEGER48, 0)
        else:
            data = self.network[2].sdo.upload(0x2000 + dt.INTEGER48, 0)
        self.assertEqual(data, b'\xb2\x01\x20\x02\x91\x12')

    async def test_integer56(self):
        self.data = [
            (TX, b'\x40\x14\x20\x00\x00\x00\x00\x00'),
            (RX, b'\x41\x14\x20\x00\xfe\xfd\xfc\xfb'),
            (TX, b'\x60\x00\x00\x00\x00\x00\x00\x00'),
            (RX, b'\x01\xb2\x01\x20\x02\x91\x12\x03'),
        ]
        if self.use_async:
            data = await self.network[2].sdo.aupload(0x2000 + dt.INTEGER56, 0)
        else:
            data = self.network[2].sdo.upload(0x2000 + dt.INTEGER56, 0)
        self.assertEqual(data, b'\xb2\x01\x20\x02\x91\x12\x03')

    async def test_integer64(self):
        self.data = [
            (TX, b'\x40\x15\x20\x00\x00\x00\x00\x00'),
            (RX, b'\x41\x15\x20\x00\xfe\xfd\xfc\xfb'),
            (TX, b'\x60\x00\x00\x00\x00\x00\x00\x00'),
            (RX, b'\x00\xb2\x01\x20\x02\x91\x12\x03'),
            (TX, b'\x70\x00\x00\x00\x00\x00\x00\x00'),
            (RX, b'\x1d\x19\x21\x70\xfe\xfd\xfc\xfb'),
        ]
        if self.use_async:
            data = await self.network[2].sdo.aupload(0x2000 + dt.INTEGER64, 0)
        else:
            data = self.network[2].sdo.upload(0x2000 + dt.INTEGER64, 0)
        self.assertEqual(data, b'\xb2\x01\x20\x02\x91\x12\x03\x19')

    async def test_real32(self):
        self.data = [
            (TX, b'\x40\x08\x20\x00\x00\x00\x00\x00'),
            (RX, b'\x43\x08\x20\x00\xfe\xfd\xfc\xfb')
        ]
        if self.use_async:
            data = await self.network[2].sdo.aupload(0x2000 + dt.REAL32, 0)
        else:
            data = self.network[2].sdo.upload(0x2000 + dt.REAL32, 0)
        self.assertEqual(data, b'\xfe\xfd\xfc\xfb')

    async def test_real64(self):
        self.data = [
            (TX, b'\x40\x11\x20\x00\x00\x00\x00\x00'),
            (RX, b'\x41\x11\x20\x00\xfe\xfd\xfc\xfb'),
            (TX, b'\x60\x00\x00\x00\x00\x00\x00\x00'),
            (RX, b'\x00\xb2\x01\x20\x02\x91\x12\x03'),
            (TX, b'\x70\x00\x00\x00\x00\x00\x00\x00'),
            (RX, b'\x1d\x19\x21\x70\xfe\xfd\xfc\xfb'),
        ]
        if self.use_async:
            data = await self.network[2].sdo.aupload(0x2000 + dt.REAL64, 0)
        else:
            data = self.network[2].sdo.upload(0x2000 + dt.REAL64, 0)
        self.assertEqual(data, b'\xb2\x01\x20\x02\x91\x12\x03\x19')

    async def test_visible_string(self):
        self.data = [
            (TX, b'\x40\x09\x20\x00\x00\x00\x00\x00'),
            (RX, b'\x41\x09\x20\x00\x1A\x00\x00\x00'),
            (TX, b'\x60\x00\x00\x00\x00\x00\x00\x00'),
            (RX, b'\x00\x54\x69\x6E\x79\x20\x4E\x6F'),
            (TX, b'\x70\x00\x00\x00\x00\x00\x00\x00'),
            (RX, b'\x10\x64\x65\x20\x2D\x20\x4D\x65'),
            (TX, b'\x60\x00\x00\x00\x00\x00\x00\x00'),
            (RX, b'\x00\x67\x61\x20\x44\x6F\x6D\x61'),
            (TX, b'\x70\x00\x00\x00\x00\x00\x00\x00'),
            (RX, b'\x15\x69\x6E\x73\x20\x21\x00\x00')
        ]
        if self.use_async:
            data = await self.network[2].sdo.aupload(0x2000 + dt.VISIBLE_STRING, 0)
        else:
            data = self.network[2].sdo.upload(0x2000 + dt.VISIBLE_STRING, 0)
        self.assertEqual(data, b'Tiny Node - Mega Domains !')

    async def test_unicode_string(self):
        self.data = [
            (TX, b'\x40\x0b\x20\x00\x00\x00\x00\x00'),
            (RX, b'\x41\x0b\x20\x00\x1A\x00\x00\x00'),
            (TX, b'\x60\x00\x00\x00\x00\x00\x00\x00'),
            (RX, b'\x00\x54\x69\x6E\x79\x20\x4E\x6F'),
            (TX, b'\x70\x00\x00\x00\x00\x00\x00\x00'),
            (RX, b'\x10\x64\x65\x20\x2D\x20\x4D\x65'),
            (TX, b'\x60\x00\x00\x00\x00\x00\x00\x00'),
            (RX, b'\x00\x67\x61\x20\x44\x6F\x6D\x61'),
            (TX, b'\x70\x00\x00\x00\x00\x00\x00\x00'),
            (RX, b'\x15\x69\x6E\x73\x20\x21\x00\x00')
        ]
        if self.use_async:
            data = await self.network[2].sdo.aupload(0x2000 + dt.UNICODE_STRING, 0)
        else:
            data = self.network[2].sdo.upload(0x2000 + dt.UNICODE_STRING, 0)
        self.assertEqual(data, b'Tiny Node - Mega Domains !')

    async def test_octet_string(self):
        self.data = [
            (TX, b'\x40\x0a\x20\x00\x00\x00\x00\x00'),
            (RX, b'\x41\x0a\x20\x00\x1A\x00\x00\x00'),
            (TX, b'\x60\x00\x00\x00\x00\x00\x00\x00'),
            (RX, b'\x00\x54\x69\x6E\x79\x20\x4E\x6F'),
            (TX, b'\x70\x00\x00\x00\x00\x00\x00\x00'),
            (RX, b'\x10\x64\x65\x20\x2D\x20\x4D\x65'),
            (TX, b'\x60\x00\x00\x00\x00\x00\x00\x00'),
            (RX, b'\x00\x67\x61\x20\x44\x6F\x6D\x61'),
            (TX, b'\x70\x00\x00\x00\x00\x00\x00\x00'),
            (RX, b'\x15\x69\x6E\x73\x20\x21\x00\x00')
        ]
        if self.use_async:
            data = await self.network[2].sdo.aupload(0x2000 + dt.OCTET_STRING, 0)
        else:
            data = self.network[2].sdo.upload(0x2000 + dt.OCTET_STRING, 0)
        self.assertEqual(data, b'Tiny Node - Mega Domains !')

    async def test_domain(self):
        self.data = [
            (TX, b'\x40\x0f\x20\x00\x00\x00\x00\x00'),
            (RX, b'\x41\x0f\x20\x00\x1A\x00\x00\x00'),
            (TX, b'\x60\x00\x00\x00\x00\x00\x00\x00'),
            (RX, b'\x00\x54\x69\x6E\x79\x20\x4E\x6F'),
            (TX, b'\x70\x00\x00\x00\x00\x00\x00\x00'),
            (RX, b'\x10\x64\x65\x20\x2D\x20\x4D\x65'),
            (TX, b'\x60\x00\x00\x00\x00\x00\x00\x00'),
            (RX, b'\x00\x67\x61\x20\x44\x6F\x6D\x61'),
            (TX, b'\x70\x00\x00\x00\x00\x00\x00\x00'),
            (RX, b'\x15\x69\x6E\x73\x20\x21\x00\x00')
        ]
        if self.use_async:
            data = await self.network[2].sdo.aupload(0x2000 + dt.DOMAIN, 0)
        else:
            data = self.network[2].sdo.upload(0x2000 + dt.DOMAIN, 0)
        self.assertEqual(data, b'Tiny Node - Mega Domains !')

    async def test_unknown_od_32(self):
        """Test an unknown OD entry of 32 bits (4 bytes)."""
        self.data = [
            (TX, b'\x40\xFF\x20\x00\x00\x00\x00\x00'),
            (RX, b'\x43\xFF\x20\x00\xfe\xfd\xfc\xfb')
        ]
        if self.use_async:
            data = await self.network[2].sdo.aupload(0x20FF, 0)
        else:
            data = self.network[2].sdo.upload(0x20FF, 0)
        self.assertEqual(data, b'\xfe\xfd\xfc\xfb')

    async def test_unknown_od_112(self):
        """Test an unknown OD entry of 112 bits (14 bytes)."""
        self.data = [
            (TX, b'\x40\xFF\x20\x00\x00\x00\x00\x00'),
            (RX, b'\x41\xFF\x20\x00\xfe\xfd\xfc\xfb'),
            (TX, b'\x60\x00\x00\x00\x00\x00\x00\x00'),
            (RX, b'\x00\xb2\x01\x20\x02\x91\x12\x03'),
            (TX, b'\x70\x00\x00\x00\x00\x00\x00\x00'),
            (RX, b'\x11\x19\x21\x70\xfe\xfd\xfc\xfb'),
        ]
        if self.use_async:
            data = await self.network[2].sdo.aupload(0x20FF, 0)
        else:
            data = self.network[2].sdo.upload(0x20FF, 0)
        self.assertEqual(data, b'\xb2\x01\x20\x02\x91\x12\x03\x19\x21\x70\xfe\xfd\xfc\xfb')

    async def test_unknown_datatype32(self):
        """Test an unknown datatype, but known OD, of 32 bits (4 bytes)."""
<<<<<<< HEAD
        self.skipTest("Datatype conditionals are not fixed yet, see #436")
=======
>>>>>>> 8d9aa6c6
        # Add fake entry 0x2100 to OD, using fake datatype 0xFF
        if 0x2100 not in self.node.object_dictionary:
            fake_var = ODVariable("Fake", 0x2100)
            fake_var.data_type = 0xFF
            self.node.object_dictionary.add_object(fake_var)
        self.data = [
            (TX, b'\x40\x00\x21\x00\x00\x00\x00\x00'),
            (RX, b'\x43\x00\x21\x00\xfe\xfd\xfc\xfb')
        ]
        if self.use_async:
            data = await self.network[2].sdo.aupload(0x2100, 0)
        else:
            data = self.network[2].sdo.upload(0x2100, 0)
        self.assertEqual(data, b'\xfe\xfd\xfc\xfb')

    async def test_unknown_datatype112(self):
        """Test an unknown datatype, but known OD, of 112 bits (14 bytes)."""
<<<<<<< HEAD
        self.skipTest("Datatype conditionals are not fixed yet, see #436")
=======
>>>>>>> 8d9aa6c6
        # Add fake entry 0x2100 to OD, using fake datatype 0xFF
        if 0x2100 not in self.node.object_dictionary:
            fake_var = ODVariable("Fake", 0x2100)
            fake_var.data_type = 0xFF
            self.node.object_dictionary.add_object(fake_var)
        self.data = [
            (TX, b'\x40\x00\x21\x00\x00\x00\x00\x00'),
            (RX, b'\x41\x00\x21\x00\xfe\xfd\xfc\xfb'),
            (TX, b'\x60\x00\x00\x00\x00\x00\x00\x00'),
            (RX, b'\x00\xb2\x01\x20\x02\x91\x12\x03'),
            (TX, b'\x70\x00\x00\x00\x00\x00\x00\x00'),
            (RX, b'\x11\x19\x21\x70\xfe\xfd\xfc\xfb'),
        ]
        if self.use_async:
            data = await self.network[2].sdo.aupload(0x2100, 0)
        else:
            data = self.network[2].sdo.upload(0x2100, 0)
        self.assertEqual(data, b'\xb2\x01\x20\x02\x91\x12\x03\x19\x21\x70\xfe\xfd\xfc\xfb')


class TestSDOClientDatatypesSync(TestSDOClientDatatypes):
    """ Run tests in synchronous mode. """
    __test__ = True
    use_async = False


class TestSDOClientDatatypesAsync(TestSDOClientDatatypes):
    """ Run tests in asynchronous mode. """
    __test__ = True
    use_async = True


if __name__ == "__main__":
    unittest.main()<|MERGE_RESOLUTION|>--- conflicted
+++ resolved
@@ -991,10 +991,6 @@
 
     async def test_unknown_datatype32(self):
         """Test an unknown datatype, but known OD, of 32 bits (4 bytes)."""
-<<<<<<< HEAD
-        self.skipTest("Datatype conditionals are not fixed yet, see #436")
-=======
->>>>>>> 8d9aa6c6
         # Add fake entry 0x2100 to OD, using fake datatype 0xFF
         if 0x2100 not in self.node.object_dictionary:
             fake_var = ODVariable("Fake", 0x2100)
@@ -1012,10 +1008,6 @@
 
     async def test_unknown_datatype112(self):
         """Test an unknown datatype, but known OD, of 112 bits (14 bytes)."""
-<<<<<<< HEAD
-        self.skipTest("Datatype conditionals are not fixed yet, see #436")
-=======
->>>>>>> 8d9aa6c6
         # Add fake entry 0x2100 to OD, using fake datatype 0xFF
         if 0x2100 not in self.node.object_dictionary:
             fake_var = ODVariable("Fake", 0x2100)
