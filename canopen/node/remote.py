import logging
from typing import Union, TextIO

from canopen.sdo import SdoClient, SdoCommunicationError, SdoAbortedError
from canopen.nmt import NmtMaster
from canopen.emcy import EmcyConsumer
from canopen.pdo import TPDO, RPDO, PDO
from canopen.objectdictionary import ODRecord, ODArray, ODVariable, ObjectDictionary
from canopen.node.base import BaseNode

logger = logging.getLogger(__name__)


class RemoteNode(BaseNode):
    """A CANopen remote node.

    :param node_id:
        Node ID (set to None or 0 if specified by object dictionary)
    :param object_dictionary:
        Object dictionary as either a path to a file, an ``ObjectDictionary``
        or a file like object.
    :param load_od:
        Enable the Object Dictionary to be sent through SDO's to the remote
        node at startup.
    """

    def __init__(
        self,
        node_id: int,
        object_dictionary: Union[ObjectDictionary, str, TextIO],
        load_od: bool = False,
    ):
        super(RemoteNode, self).__init__(node_id, object_dictionary)

        #: Enable WORKAROUND for reversed PDO mapping entries
        self.curtis_hack = False

        self.sdo_channels = []
        self.sdo = self.add_sdo(0x600 + self.id, 0x580 + self.id)
        self.tpdo = TPDO(self)
        self.rpdo = RPDO(self)
        self.pdo = PDO(self, self.rpdo, self.tpdo)
        self.nmt = NmtMaster(self.id)
        self.emcy = EmcyConsumer()

        if load_od:
            self.load_configuration()

    def associate_network(self, network):
        self.network = network
        self.sdo.network = network
        self.pdo.network = network
        self.tpdo.network = network
        self.rpdo.network = network
        self.nmt.network = network
        for sdo in self.sdo_channels:
            network.subscribe(sdo.tx_cobid, sdo.on_response)
        network.subscribe(0x700 + self.id, self.nmt.on_heartbeat)
        network.subscribe(0x80 + self.id, self.emcy.on_emcy)
        network.subscribe(0, self.nmt.on_command)

    def remove_network(self):
        for sdo in self.sdo_channels:
            self.network.unsubscribe(sdo.tx_cobid, sdo.on_response)
        self.network.unsubscribe(0x700 + self.id, self.nmt.on_heartbeat)
        self.network.unsubscribe(0x80 + self.id, self.emcy.on_emcy)
        self.network.unsubscribe(0, self.nmt.on_command)
        self.network = None
        self.sdo.network = None
        self.pdo.network = None
        self.tpdo.network = None
        self.rpdo.network = None
        self.nmt.network = None

    def add_sdo(self, rx_cobid, tx_cobid):
        """Add an additional SDO channel.

        The SDO client will be added to :attr:`sdo_channels`.

        :param int rx_cobid:
            COB-ID that the server receives on
        :param int tx_cobid:
            COB-ID that the server responds with

        :return: The SDO client created
        :rtype: canopen.sdo.SdoClient
        """
        client = SdoClient(rx_cobid, tx_cobid, self.object_dictionary)
        self.sdo_channels.append(client)
        if self.network is not None:
            self.network.subscribe(client.tx_cobid, client.on_response)
        return client

    def store(self, subindex=1):
        """Store parameters in non-volatile memory.

        :param int subindex:
            1 = All parameters\n
            2 = Communication related parameters\n
            3 = Application related parameters\n
            4 - 127 = Manufacturer specific
        """
        self.sdo.download(0x1010, subindex, b"save")

    def restore(self, subindex=1):
        """Restore default parameters.

        :param int subindex:
            1 = All parameters\n
            2 = Communication related parameters\n
            3 = Application related parameters\n
            4 - 127 = Manufacturer specific
        """
        self.sdo.download(0x1011, subindex, b"load")

    def __load_configuration_helper(self, index, subindex, name, value):
        """Helper function to send SDOs to the remote node
        :param index: Object index
        :param subindex: Object sub-index (if it does not exist e should be None)
        :param name: Object name
        :param value: Value to set in the object
        """
        try:
            if subindex is not None:
                logger.info('SDO [0x%04X][0x%02X]: %s: %#06x',
                            index, subindex, name, value)
                self.sdo[index][subindex].raw = value
            else:
                self.sdo[index].raw = value
                logger.info('SDO [0x%04X]: %s: %#06x',
                            index, name, value)
        except SdoCommunicationError as e:
            logger.warning(str(e))
        except SdoAbortedError as e:
            # WORKAROUND for broken implementations: the SDO is set but the error
            # "Attempt to write a read-only object" is raised any way.
            if e.code != 0x06010002:
                # Abort codes other than "Attempt to write a read-only object"
                # should still be reported.
                logger.warning('[ERROR SETTING object 0x%04X:%02X] %s',
                               index, subindex, e)
                raise

<<<<<<< HEAD
    def load_configuration(self):
        ''' Load the configuration of the node from the object dictionary.'''
        # First apply PDO configuration from object dictionary
        self.pdo.read(from_od=True)
        self.pdo.save()

        # Now apply all other records in object dictionary
=======
    def load_configuration(self) -> None:
        """Load the configuration of the node from the Object Dictionary.

        Iterate through all objects in the Object Dictionary and download the
        values to the remote node via SDO.
        Then, to avoid PDO mapping conflicts, read back (upload) the PDO
        configuration via SDO.

        :see-also: :meth:`canopen.pdo.PdoBase.read`
        """
>>>>>>> 02ebc0c4
        for obj in self.object_dictionary.values():
            if 0x1400 <= obj.index < 0x1c00:
                # Ignore PDO related objects
                continue
            if isinstance(obj, ODRecord) or isinstance(obj, ODArray):
                for subobj in obj.values():
                    if isinstance(subobj, ODVariable) and subobj.writable and (subobj.value is not None):
                        self.__load_configuration_helper(subobj.index, subobj.subindex, subobj.name, subobj.value)
            elif isinstance(obj, ODVariable) and obj.writable and (obj.value is not None):
                self.__load_configuration_helper(obj.index, None, obj.name, obj.value)
        self.pdo.read()  # reads the new configuration from the driver<|MERGE_RESOLUTION|>--- conflicted
+++ resolved
@@ -141,15 +141,6 @@
                                index, subindex, e)
                 raise
 
-<<<<<<< HEAD
-    def load_configuration(self):
-        ''' Load the configuration of the node from the object dictionary.'''
-        # First apply PDO configuration from object dictionary
-        self.pdo.read(from_od=True)
-        self.pdo.save()
-
-        # Now apply all other records in object dictionary
-=======
     def load_configuration(self) -> None:
         """Load the configuration of the node from the Object Dictionary.
 
@@ -160,7 +151,11 @@
 
         :see-also: :meth:`canopen.pdo.PdoBase.read`
         """
->>>>>>> 02ebc0c4
+        # First apply PDO configuration from object dictionary
+        self.pdo.read(from_od=True)
+        self.pdo.save()
+
+        # Now apply all other records in object dictionary
         for obj in self.object_dictionary.values():
             if 0x1400 <= obj.index < 0x1c00:
                 # Ignore PDO related objects
