--- conflicted
+++ resolved
@@ -211,7 +211,6 @@
             if self._state_received == 0:
                 break
 
-<<<<<<< HEAD
     async def await_for_bootup(self, timeout: float = 10) -> None:
         """Wait until a boot-up message is received."""
         async def _wait_for_bootup():
@@ -226,10 +225,7 @@
         except asyncio.TimeoutError:
             raise NmtError("Timeout waiting for boot-up message")
 
-    def add_hearbeat_callback(self, callback: Callable[[int], None]):
-=======
     def add_heartbeat_callback(self, callback: Callable[[int], None]):
->>>>>>> 11b540ad
         """Add function to be called on heartbeat reception.
 
         :param callback:
