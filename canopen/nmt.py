--- conflicted
+++ resolved
@@ -4,11 +4,8 @@
 import time
 from typing import Callable, Optional, TYPE_CHECKING
 
-<<<<<<< HEAD
 import canopen.network
 
-=======
->>>>>>> 6bc90a81
 if TYPE_CHECKING:
     from canopen.network import PeriodicMessageTask
 
