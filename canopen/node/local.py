--- conflicted
+++ resolved
@@ -6,11 +6,10 @@
 from canopen.pdo import PDO, TPDO, RPDO
 from canopen.nmt import NmtSlave
 from canopen.emcy import EmcyProducer
-from canopen.objectdictionary import ObjectDictionary
 from canopen import objectdictionary
 
 if TYPE_CHECKING:
-    from ..network import Network
+    from canopen.network import Network
 
 logger = logging.getLogger(__name__)
 
@@ -42,13 +41,8 @@
 
     def __init__(
         self,
-<<<<<<< HEAD
         node_id: Optional[int],
         object_dictionary: objectdictionary.TObjectDictionary,
-=======
-        node_id: int,
-        object_dictionary: Union[ObjectDictionary, str],
->>>>>>> e8807b87
     ):
         super(LocalNode, self).__init__(node_id, object_dictionary)
 
