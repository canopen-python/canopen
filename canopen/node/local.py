--- conflicted
+++ resolved
@@ -6,17 +6,12 @@
 import canopen.network
 from canopen import objectdictionary
 from canopen.emcy import EmcyProducer
-<<<<<<< HEAD
-from canopen.objectdictionary import ObjectDictionary, ODVariable
-from canopen import objectdictionary
-=======
 from canopen.nmt import NmtSlave
 from canopen.node.base import BaseNode
-from canopen.objectdictionary import ObjectDictionary
+from canopen.objectdictionary import ObjectDictionary, ODVariable
 from canopen.pdo import PDO, RPDO, TPDO
 from canopen.sdo import SdoAbortedError, SdoServer
 
->>>>>>> 48cca7c6
 
 logger = logging.getLogger(__name__)
 
