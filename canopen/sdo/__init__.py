<<<<<<< HEAD
from .base import SdoVariable, SdoRecord, SdoArray
from .client import SdoClient
from .server import SdoServer
from .exceptions import SdoAbortedError, SdoCommunicationError

# Compatibility
from .base import Variable, Record, Array
=======
from canopen.sdo.base import Variable, Record, Array
from canopen.sdo.client import SdoClient
from canopen.sdo.server import SdoServer
from canopen.sdo.exceptions import SdoAbortedError, SdoCommunicationError
>>>>>>> e8807b87
<|MERGE_RESOLUTION|>--- conflicted
+++ resolved
@@ -1,14 +1,7 @@
-<<<<<<< HEAD
-from .base import SdoVariable, SdoRecord, SdoArray
-from .client import SdoClient
-from .server import SdoServer
-from .exceptions import SdoAbortedError, SdoCommunicationError
-
-# Compatibility
-from .base import Variable, Record, Array
-=======
-from canopen.sdo.base import Variable, Record, Array
+from canopen.sdo.base import SdoVariable, SdoRecord, SdoArray
 from canopen.sdo.client import SdoClient
 from canopen.sdo.server import SdoServer
 from canopen.sdo.exceptions import SdoAbortedError, SdoCommunicationError
->>>>>>> e8807b87
+
+# Compatibility
+from .base import Variable, Record, Array